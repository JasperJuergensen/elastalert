# -*- coding: utf-8 -*-
import copy
import datetime
import hashlib
import logging
import os
import sys

import alerts
import enhancements
import jsonschema
import ruletypes
import yaml.scanner
from envparse import Env
from opsgenie import OpsGenieAlerter
from staticconf.loader import yaml_loader
from util import dt_to_ts
from util import dt_to_ts_with_format
from util import dt_to_unix
from util import dt_to_unixms
from util import EAException
from util import ts_to_dt
from util import ts_to_dt_with_format
from util import unix_to_dt
from util import unixms_to_dt

# schema for rule yaml
rule_schema = jsonschema.Draft4Validator(yaml.load(open(os.path.join(os.path.dirname(__file__), 'schema.yaml'))))

# Required global (config.yaml) and local (rule.yaml)  configuration options
required_globals = frozenset(['run_every', 'rules_folder', 'es_host', 'es_port', 'writeback_index', 'buffer_time'])
required_locals = frozenset(['alert', 'type', 'name', 'index'])

# Settings that can be derived from ENV variables
env_settings = {'ES_USE_SSL': 'use_ssl',
                'ES_PASSWORD': 'es_password',
                'ES_USERNAME': 'es_username',
                'ES_HOST': 'es_host',
                'ES_PORT': 'es_port',
                'ES_URL_PREFIX': 'es_url_prefix'}

env = Env(ES_USE_SSL=bool)

# import rule dependency
import_rules = {}

# Used to map the names of rules to their classes
rules_mapping = {
    'frequency': ruletypes.FrequencyRule,
    'any': ruletypes.AnyRule,
    'spike': ruletypes.SpikeRule,
    'blacklist': ruletypes.BlacklistRule,
    'whitelist': ruletypes.WhitelistRule,
    'change': ruletypes.ChangeRule,
    'flatline': ruletypes.FlatlineRule,
    'new_term': ruletypes.NewTermsRule,
    'cardinality': ruletypes.CardinalityRule,
    'metric_aggregation': ruletypes.MetricAggregationRule,
    'percentage_match': ruletypes.PercentageMatchRule,
}

# Used to map names of alerts to their classes
alerts_mapping = {
    'email': alerts.EmailAlerter,
    'jira': alerts.JiraAlerter,
    'opsgenie': OpsGenieAlerter,
    'stomp': alerts.StompAlerter,
    'debug': alerts.DebugAlerter,
    'command': alerts.CommandAlerter,
    'sns': alerts.SnsAlerter,
    'hipchat': alerts.HipChatAlerter,
    'stride': alerts.StrideAlerter,
    'ms_teams': alerts.MsTeamsAlerter,
    'slack': alerts.SlackAlerter,
    'mattermost': alerts.MattermostAlerter,
    'pagerduty': alerts.PagerDutyAlerter,
    'exotel': alerts.ExotelAlerter,
    'twilio': alerts.TwilioAlerter,
    'victorops': alerts.VictorOpsAlerter,
    'telegram': alerts.TelegramAlerter,
    'googlechat': alerts.GoogleChatAlerter,
    'gitter': alerts.GitterAlerter,
    'servicenow': alerts.ServiceNowAlerter,
    'alerta': alerts.AlertaAlerter,
    'post': alerts.HTTPPostAlerter,
    'hivealerter': alerts.HiveAlerter
}
# A partial ordering of alert types. Relative order will be preserved in the resulting alerts list
# For example, jira goes before email so the ticket # will be added to the resulting email.
alerts_order = {
    'jira': 0,
    'email': 1
}

base_config = {}


def get_module(module_name):
    """ Loads a module and returns a specific object.
    module_name should 'module.file.object'.
    Returns object or raises EAException on error. """
    try:
        module_path, module_class = module_name.rsplit('.', 1)
        base_module = __import__(module_path, globals(), locals(), [module_class])
        module = getattr(base_module, module_class)
    except (ImportError, AttributeError, ValueError) as e:
        raise EAException("Could not import module %s: %s" % (module_name, e)), None, sys.exc_info()[2]
    return module


def load_configuration(filename, conf, args=None):
    """ Load a yaml rule file and fill in the relevant fields with objects.

    :param filename: The name of a rule configuration file.
    :param conf: The global configuration dictionary, used for populating defaults.
    :return: The rule configuration, a dictionary.
    """
    try:
        rule = load_rule_yaml(filename)
    except Exception as e:
        if (conf.get('skip_invalid')):
            logging.error(e)
            return False
        else:
            raise e
    load_options(rule, conf, filename, args)
    load_modules(rule, args)
    return rule


def load_rule_yaml(filename):
    rule = {
        'rule_file': filename,
    }

    import_rules.pop(filename, None)  # clear `filename` dependency
    while True:
        try:
            loaded = yaml_loader(filename)
        except yaml.scanner.ScannerError as e:
            raise EAException('Could not parse file %s: %s' % (filename, e))

        # Special case for merging filters - if both files specify a filter merge (AND) them
        if 'filter' in rule and 'filter' in loaded:
            rule['filter'] = loaded['filter'] + rule['filter']

        loaded.update(rule)
        rule = loaded
        if 'import' in rule:
            # Find the path of the next file.
            if os.path.isabs(rule['import']):
                import_filename = rule['import']
            else:
                import_filename = os.path.join(os.path.dirname(filename), rule['import'])
            # set dependencies
            rules = import_rules.get(filename, [])
            rules.append(import_filename)
            import_rules[filename] = rules
            filename = import_filename
            del(rule['import'])  # or we could go on forever!
        else:
            break

    return rule


def load_options(rule, conf, filename, args=None):
    """ Converts time objects, sets defaults, and validates some settings.

    :param rule: A dictionary of parsed YAML from a rule config file.
    :param conf: The global configuration dictionary, used for populating defaults.
    """
    adjust_deprecated_values(rule)

    try:
        rule_schema.validate(rule)
    except jsonschema.ValidationError as e:
        raise EAException("Invalid Rule file: %s\n%s" % (filename, e))

    try:
        # Set all time based parameters
        if 'timeframe' in rule:
            rule['timeframe'] = datetime.timedelta(**rule['timeframe'])
        if 'realert' in rule:
            rule['realert'] = datetime.timedelta(**rule['realert'])
        else:
            if 'aggregation' in rule:
                rule['realert'] = datetime.timedelta(minutes=0)
            else:
                rule['realert'] = datetime.timedelta(minutes=1)
        if 'aggregation' in rule and not rule['aggregation'].get('schedule'):
            rule['aggregation'] = datetime.timedelta(**rule['aggregation'])
        if 'query_delay' in rule:
            rule['query_delay'] = datetime.timedelta(**rule['query_delay'])
        if 'buffer_time' in rule:
            rule['buffer_time'] = datetime.timedelta(**rule['buffer_time'])
        if 'bucket_interval' in rule:
            rule['bucket_interval_timedelta'] = datetime.timedelta(**rule['bucket_interval'])
        if 'exponential_realert' in rule:
            rule['exponential_realert'] = datetime.timedelta(**rule['exponential_realert'])
        if 'kibana4_start_timedelta' in rule:
            rule['kibana4_start_timedelta'] = datetime.timedelta(**rule['kibana4_start_timedelta'])
        if 'kibana4_end_timedelta' in rule:
            rule['kibana4_end_timedelta'] = datetime.timedelta(**rule['kibana4_end_timedelta'])
    except (KeyError, TypeError) as e:
        raise EAException('Invalid time format used: %s' % (e))

    # Set defaults, copy defaults from config.yaml
    for key, val in base_config.items():
        rule.setdefault(key, val)
    rule.setdefault('name', os.path.splitext(filename)[0])
    rule.setdefault('realert', datetime.timedelta(seconds=0))
    rule.setdefault('aggregation', datetime.timedelta(seconds=0))
    rule.setdefault('query_delay', datetime.timedelta(seconds=0))
    rule.setdefault('timestamp_field', '@timestamp')
    rule.setdefault('filter', [])
    rule.setdefault('timestamp_type', 'iso')
    rule.setdefault('timestamp_format', '%Y-%m-%dT%H:%M:%SZ')
    rule.setdefault('_source_enabled', True)
    rule.setdefault('use_local_time', True)
    rule.setdefault('description', "")

    # Set timestamp_type conversion function, used when generating queries and processing hits
    rule['timestamp_type'] = rule['timestamp_type'].strip().lower()
    if rule['timestamp_type'] == 'iso':
        rule['ts_to_dt'] = ts_to_dt
        rule['dt_to_ts'] = dt_to_ts
    elif rule['timestamp_type'] == 'unix':
        rule['ts_to_dt'] = unix_to_dt
        rule['dt_to_ts'] = dt_to_unix
    elif rule['timestamp_type'] == 'unix_ms':
        rule['ts_to_dt'] = unixms_to_dt
        rule['dt_to_ts'] = dt_to_unixms
    elif rule['timestamp_type'] == 'custom':
        def _ts_to_dt_with_format(ts):
            return ts_to_dt_with_format(ts, ts_format=rule['timestamp_format'])

        def _dt_to_ts_with_format(dt):
            ts = dt_to_ts_with_format(dt, ts_format=rule['timestamp_format'])
            if 'timestamp_format_expr' in rule:
                # eval expression passing 'ts' and 'dt'
                return eval(rule['timestamp_format_expr'], {'ts': ts, 'dt': dt})
            else:
                return ts

        rule['ts_to_dt'] = _ts_to_dt_with_format
        rule['dt_to_ts'] = _dt_to_ts_with_format
    else:
        raise EAException('timestamp_type must be one of iso, unix, or unix_ms')

    # Add support for client ssl certificate auth
    if 'verify_certs' in conf:
        rule.setdefault('verify_certs', conf.get('verify_certs'))
        rule.setdefault('ca_certs', conf.get('ca_certs'))
        rule.setdefault('client_cert', conf.get('client_cert'))
        rule.setdefault('client_key', conf.get('client_key'))

    # Set HipChat options from global config
    rule.setdefault('hipchat_msg_color', 'red')
    rule.setdefault('hipchat_domain', 'api.hipchat.com')
    rule.setdefault('hipchat_notify', True)
    rule.setdefault('hipchat_from', '')
    rule.setdefault('hipchat_ignore_ssl_errors', False)

    # Set OpsGenie options from global config
    rule.setdefault('opsgenie_default_receipients', None)
    rule.setdefault('opsgenie_default_teams', None)

    # Make sure we have required options
    if required_locals - frozenset(rule.keys()):
        raise EAException('Missing required option(s): %s' % (', '.join(required_locals - frozenset(rule.keys()))))

    if 'include' in rule and type(rule['include']) != list:
        raise EAException('include option must be a list')

    if isinstance(rule.get('query_key'), list):
        rule['compound_query_key'] = rule['query_key']
        rule['query_key'] = ','.join(rule['query_key'])

    if isinstance(rule.get('aggregation_key'), list):
        rule['compound_aggregation_key'] = rule['aggregation_key']
        rule['aggregation_key'] = ','.join(rule['aggregation_key'])

    if isinstance(rule.get('compare_key'), list):
        rule['compound_compare_key'] = rule['compare_key']
        rule['compare_key'] = ','.join(rule['compare_key'])
    elif 'compare_key' in rule:
        rule['compound_compare_key'] = [rule['compare_key']]
    # Add QK, CK and timestamp to include
    include = rule.get('include', ['*'])
    if 'query_key' in rule:
        include.append(rule['query_key'])
    if 'compound_query_key' in rule:
        include += rule['compound_query_key']
    if 'compound_aggregation_key' in rule:
        include += rule['compound_aggregation_key']
    if 'compare_key' in rule:
        include.append(rule['compare_key'])
    if 'compound_compare_key' in rule:
        include += rule['compound_compare_key']
    if 'top_count_keys' in rule:
        include += rule['top_count_keys']
    include.append(rule['timestamp_field'])
    rule['include'] = list(set(include))

    # Check that generate_kibana_url is compatible with the filters
    if rule.get('generate_kibana_link'):
        for es_filter in rule.get('filter'):
            if es_filter:
                if 'not' in es_filter:
                    es_filter = es_filter['not']
                if 'query' in es_filter:
                    es_filter = es_filter['query']
                if es_filter.keys()[0] not in ('term', 'query_string', 'range'):
                    raise EAException('generate_kibana_link is incompatible with filters other than term, query_string and range. '
                                      'Consider creating a dashboard and using use_kibana_dashboard instead.')

    # Check that doc_type is provided if use_count/terms_query
    if rule.get('use_count_query') or rule.get('use_terms_query'):
        if 'doc_type' not in rule:
            raise EAException('doc_type must be specified.')

    # Check that query_key is set if use_terms_query
    if rule.get('use_terms_query'):
        if 'query_key' not in rule:
            raise EAException('query_key must be specified with use_terms_query')

    # Warn if use_strf_index is used with %y, %M or %D
    # (%y = short year, %M = minutes, %D = full date)
    if rule.get('use_strftime_index'):
        for token in ['%y', '%M', '%D']:
            if token in rule.get('index'):
                logging.warning('Did you mean to use %s in the index? '
                                'The index will be formatted like %s' % (token,
                                                                         datetime.datetime.now().strftime(rule.get('index'))))

    if rule.get('scan_entire_timeframe') and not rule.get('timeframe'):
        raise EAException('scan_entire_timeframe can only be used if there is a timeframe specified')


def load_modules(rule, args=None):
    """ Loads things that could be modules. Enhancements, alerts and rule type. """
    # Set match enhancements
    match_enhancements = []
    for enhancement_name in rule.get('match_enhancements', []):
        if enhancement_name in dir(enhancements):
            enhancement = getattr(enhancements, enhancement_name)
        else:
            enhancement = get_module(enhancement_name)
        if not issubclass(enhancement, enhancements.BaseEnhancement):
            raise EAException("Enhancement module %s not a subclass of BaseEnhancement" % (enhancement_name))
        match_enhancements.append(enhancement(rule))
    rule['match_enhancements'] = match_enhancements

    # Convert rule type into RuleType object
    if rule['type'] in rules_mapping:
        rule['type'] = rules_mapping[rule['type']]
    else:
        rule['type'] = get_module(rule['type'])
        if not issubclass(rule['type'], ruletypes.RuleType):
            raise EAException('Rule module %s is not a subclass of RuleType' % (rule['type']))

    # Make sure we have required alert and type options
    reqs = rule['type'].required_options

    if reqs - frozenset(rule.keys()):
        raise EAException('Missing required option(s): %s' % (', '.join(reqs - frozenset(rule.keys()))))
    # Instantiate rule
    try:
        rule['type'] = rule['type'](rule, args)
    except (KeyError, EAException) as e:
        raise EAException('Error initializing rule %s: %s' % (rule['name'], e)), None, sys.exc_info()[2]
    # Instantiate alerts only if we're not in debug mode
    # In debug mode alerts are not actually sent so don't bother instantiating them
    if not args or not args.debug:
        rule['alert'] = load_alerts(rule, alert_field=rule['alert'])


def isyaml(filename):
    return filename.endswith('.yaml') or filename.endswith('.yml')


def get_file_paths(conf, use_rule=None):
    # Passing a filename directly can bypass rules_folder and .yaml checks
    if use_rule and os.path.isfile(use_rule):
        return [use_rule]
    rule_folder = conf['rules_folder']
    rule_files = []
    if conf['scan_subdirectories']:
        for root, folders, files in os.walk(rule_folder):
            for filename in files:
                if use_rule and use_rule != filename:
                    continue
                if isyaml(filename):
                    rule_files.append(os.path.join(root, filename))
    else:
        for filename in os.listdir(rule_folder):
            fullpath = os.path.join(rule_folder, filename)
            if os.path.isfile(fullpath) and isyaml(filename):
                rule_files.append(fullpath)
    return rule_files


def load_alerts(rule, alert_field):
    def normalize_config(alert):
        """Alert config entries are either "alertType" or {"alertType": {"key": "data"}}.
        This function normalizes them both to the latter format. """
        if isinstance(alert, basestring):
            return alert, rule
        elif isinstance(alert, dict):
            name, config = iter(alert.items()).next()
            config_copy = copy.copy(rule)
            config_copy.update(config)  # warning, this (intentionally) mutates the rule dict
            return name, config_copy
        else:
            raise EAException()

    def create_alert(alert, alert_config):
        alert_class = alerts_mapping.get(alert) or get_module(alert)
        if not issubclass(alert_class, alerts.Alerter):
            raise EAException('Alert module %s is not a subclass of Alerter' % (alert))
        missing_options = (rule['type'].required_options | alert_class.required_options) - frozenset(alert_config or [])
        if missing_options:
            raise EAException('Missing required option(s): %s' % (', '.join(missing_options)))
        return alert_class(alert_config)

    try:
        if type(alert_field) != list:
            alert_field = [alert_field]

        alert_field = [normalize_config(x) for x in alert_field]
        alert_field = sorted(alert_field, key=lambda (a, b): alerts_order.get(a, 1))
        # Convert all alerts into Alerter objects
        alert_field = [create_alert(a, b) for a, b in alert_field]

    except (KeyError, EAException) as e:
        raise EAException('Error initiating alert %s: %s' % (rule['alert'], e)), None, sys.exc_info()[2]

    return alert_field


def load_rules(args):
    """ Creates a conf dictionary for ElastAlerter. Loads the global
    config file and then each rule found in rules_folder.

    :param args: The parsed arguments to ElastAlert
    :return: The global configuration, a dictionary.
    """
    names = []
    filename = args.config
    conf = yaml_loader(filename)
    use_rule = args.rule

    for env_var, conf_var in env_settings.items():
        val = env(env_var, None)
        if val is not None:
            conf[conf_var] = val

    # Make sure we have all required globals
    if required_globals - frozenset(conf.keys()):
        raise EAException('%s must contain %s' % (filename, ', '.join(required_globals - frozenset(conf.keys()))))

    conf.setdefault('max_query_size', 10000)
    conf.setdefault('scroll_keepalive', '30s')
    conf.setdefault('disable_rules_on_error', True)
    conf.setdefault('scan_subdirectories', True)

    # Convert run_every, buffer_time into a timedelta object
    try:
        conf['run_every'] = datetime.timedelta(**conf['run_every'])
        conf['buffer_time'] = datetime.timedelta(**conf['buffer_time'])
        if 'alert_time_limit' in conf:
            conf['alert_time_limit'] = datetime.timedelta(**conf['alert_time_limit'])
        else:
            conf['alert_time_limit'] = datetime.timedelta(days=2)
        if 'old_query_limit' in conf:
            conf['old_query_limit'] = datetime.timedelta(**conf['old_query_limit'])
        else:
            conf['old_query_limit'] = datetime.timedelta(weeks=1)
    except (KeyError, TypeError) as e:
        raise EAException('Invalid time format used: %s' % (e))

    global base_config
    base_config = copy.deepcopy(conf)

    # Load each rule configuration file
    rules = []
    rule_files = get_file_paths(conf, use_rule)
    for rule_file in rule_files:
        try:
            rule = load_configuration(rule_file, conf, args)
<<<<<<< HEAD
=======
            # A rule failed to load, don't try to process it
            if (not rule):
                logging.error('Invalid rule file skipped: %s' % rule_file)
                continue
>>>>>>> 6517af52
            # By setting "is_enabled: False" in rule file, a rule is easily disabled
            if 'is_enabled' in rule and not rule['is_enabled']:
                continue
            if rule['name'] in names:
                raise EAException('Duplicate rule named %s' % (rule['name']))
        except EAException as e:
            raise EAException('Error loading file %s: %s' % (rule_file, e))

        rules.append(rule)
        names.append(rule['name'])

    conf['rules'] = rules
    return conf


def get_rule_hashes(conf, use_rule=None):
    rule_files = get_file_paths(conf, use_rule)
    rule_mod_times = {}
    for rule_file in rule_files:
        rule_mod_times[rule_file] = get_rulefile_hash(rule_file)
    return rule_mod_times


def get_rulefile_hash(rule_file):
    rulefile_hash = ''
    if os.path.exists(rule_file):
        with open(rule_file) as fh:
            rulefile_hash = hashlib.sha1(fh.read()).digest()
        for import_rule_file in import_rules.get(rule_file, []):
            rulefile_hash += get_rulefile_hash(import_rule_file)
    return rulefile_hash


def adjust_deprecated_values(rule):
    # From rename of simple HTTP alerter
    if rule.get('type') == 'simple':
        rule['type'] = 'post'
        if 'simple_proxy' in rule:
            rule['http_post_proxy'] = rule['simple_proxy']
        if 'simple_webhook_url' in rule:
            rule['http_post_url'] = rule['simple_webhook_url']
        logging.warning('"simple" alerter has been renamed "post" and comptability may be removed in a future release.')<|MERGE_RESOLUTION|>--- conflicted
+++ resolved
@@ -489,13 +489,10 @@
     for rule_file in rule_files:
         try:
             rule = load_configuration(rule_file, conf, args)
-<<<<<<< HEAD
-=======
             # A rule failed to load, don't try to process it
             if (not rule):
                 logging.error('Invalid rule file skipped: %s' % rule_file)
                 continue
->>>>>>> 6517af52
             # By setting "is_enabled: False" in rule file, a rule is easily disabled
             if 'is_enabled' in rule and not rule['is_enabled']:
                 continue
