# -*- coding: utf-8 -*-
import json
import logging
import requests
from alerts import Alerter
from alerts import BasicMatchString
from util import EAException
from util import elastalert_logger


class OpsGenieAlerter(Alerter):
    '''Sends a http request to the OpsGenie API to signal for an alert'''
    required_options = frozenset(['opsgenie_key'])

    def __init__(self, *args):
        super(OpsGenieAlerter, self).__init__(*args)

        self.account = self.rule.get('opsgenie_account')
        self.api_key = self.rule.get('opsgenie_key', 'key')
        self.recipients = self.rule.get('opsgenie_recipients')
        self.teams = self.rule.get('opsgenie_teams')
        self.tags = self.rule.get('opsgenie_tags', []) + ['ElastAlert', self.rule['name']]
        self.to_addr = self.rule.get('opsgenie_addr', 'https://api.opsgenie.com/v1/json/alert')
        self.custom_message = self.rule.get('opsgenie_message')
        self.alias = self.rule.get('opsgenie_alias')

    def alert(self, matches):
        body = ''
        for match in matches:
            body += unicode(BasicMatchString(self.rule, match))
            # Separate text of aggregated alerts with dashes
            if len(matches) > 1:
                body += '\n----------------------------------------\n'
        
        if self.custom_message is None:
            self.message = self.create_default_title(matches)
        else:
            self.message = self.custom_message.format(**matches[0])
        
        post = {}
        post['apiKey'] = self.api_key
<<<<<<< HEAD
        post['message'] = self.message
        post['recipients'] = self.recipients
        post['description'] = body
        post['source'] = 'ElastAlert'
        post['tags'] = ['ElastAlert', self.rule['name']]

        if self.alias is not None:
            post['alias'] = self.alias.format(**matches[0])

=======
        post['message'] = self.create_default_title(matches)
        if self.account:
            post['user'] = self.account
        if self.recipients:
            post['recipients'] = self.recipients
        if self.teams:
            post['teams'] = self.teams
        post['description'] = body
        post['source'] = 'ElastAlert'
        post['tags'] = self.tags
>>>>>>> 3863a4a2
        logging.debug(json.dumps(post))

        try:
            r = requests.post(self.to_addr, json=post)

            logging.debug('request response: {0}'.format(r))
            if r.status_code != 200:
                elastalert_logger.info("Error response from {0} \n "
                                       "API Response: {1}".format(self.to_addr, r))
                r.raise_for_status()
            logging.info("Alert sent to OpsGenie")
        except Exception as err:
            raise EAException("Error sending alert: {0}".format(err))

    def create_default_title(self, matches):
        subject = 'ElastAlert: %s' % (self.rule['name'])

        # If the rule has a query_key, add that value plus timestamp to subject
        if 'query_key' in self.rule:
            qk = matches[0].get(self.rule['query_key'])
            if qk:
                subject += ' - %s' % (qk)

        return subject

    def get_info(self):
        ret = {'type': 'opsgenie'}
        if self.recipients:
            ret['recipients'] = self.recipients
        if self.account:
            ret['account'] = self.account
        if self.teams:
            ret['teams'] = self.teams

        return ret<|MERGE_RESOLUTION|>--- conflicted
+++ resolved
@@ -39,18 +39,7 @@
         
         post = {}
         post['apiKey'] = self.api_key
-<<<<<<< HEAD
         post['message'] = self.message
-        post['recipients'] = self.recipients
-        post['description'] = body
-        post['source'] = 'ElastAlert'
-        post['tags'] = ['ElastAlert', self.rule['name']]
-
-        if self.alias is not None:
-            post['alias'] = self.alias.format(**matches[0])
-
-=======
-        post['message'] = self.create_default_title(matches)
         if self.account:
             post['user'] = self.account
         if self.recipients:
@@ -60,7 +49,10 @@
         post['description'] = body
         post['source'] = 'ElastAlert'
         post['tags'] = self.tags
->>>>>>> 3863a4a2
+
+        if self.alias is not None:
+            post['alias'] = self.alias.format(**matches[0])
+
         logging.debug(json.dumps(post))
 
         try:
