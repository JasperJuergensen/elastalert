# -*- coding: utf-8 -*-
import copy
import datetime
import json
import logging
import os
import subprocess
import sys
import time
import uuid
import warnings
from email.mime.text import MIMEText
from email.utils import formatdate
from HTMLParser import HTMLParser
from smtplib import SMTP
from smtplib import SMTP_SSL
from smtplib import SMTPAuthenticationError
from smtplib import SMTPException
from socket import error

import boto3
import requests
import stomp
from exotel import Exotel
from jira.client import JIRA
from jira.exceptions import JIRAError
from requests.auth import HTTPProxyAuth
from requests.exceptions import RequestException
from staticconf.loader import yaml_loader
from texttable import Texttable
from thehive4py.api import TheHiveApi
from thehive4py.models import Alert
from thehive4py.models import AlertArtifact
from twilio.base.exceptions import TwilioRestException
from twilio.rest import Client as TwilioClient
from util import EAException
from util import elastalert_logger
from util import lookup_es_key
from util import pretty_ts
from util import resolve_string
from util import ts_now
from util import ts_to_dt


class DateTimeEncoder(json.JSONEncoder):
    def default(self, obj):
        if hasattr(obj, 'isoformat'):
            return obj.isoformat()
        else:
            return json.JSONEncoder.default(self, obj)


class BasicMatchString(object):
    """ Creates a string containing fields in match for the given rule. """

    def __init__(self, rule, match):
        self.rule = rule
        self.match = match

    def _ensure_new_line(self):
        while self.text[-2:] != '\n\n':
            self.text += '\n'

    def _add_custom_alert_text(self):
        missing = self.rule.get('alert_missing_value', '<MISSING VALUE>')
        alert_text = unicode(self.rule.get('alert_text', ''))
        if 'alert_text_args' in self.rule:
            alert_text_args = self.rule.get('alert_text_args')
            alert_text_values = [lookup_es_key(self.match, arg) for arg in alert_text_args]

            # Support referencing other top-level rule properties
            # This technically may not work if there is a top-level rule property with the same name
            # as an es result key, since it would have been matched in the lookup_es_key call above
            for i, text_value in enumerate(alert_text_values):
                if text_value is None:
                    alert_value = self.rule.get(alert_text_args[i])
                    if alert_value:
                        alert_text_values[i] = alert_value

            alert_text_values = [missing if val is None else val for val in alert_text_values]
            alert_text = alert_text.format(*alert_text_values)
        elif 'alert_text_kw' in self.rule:
            kw = {}
            for name, kw_name in self.rule.get('alert_text_kw').items():
                val = lookup_es_key(self.match, name)

                # Support referencing other top-level rule properties
                # This technically may not work if there is a top-level rule property with the same name
                # as an es result key, since it would have been matched in the lookup_es_key call above
                if val is None:
                    val = self.rule.get(name)

                kw[kw_name] = missing if val is None else val
            alert_text = alert_text.format(**kw)

        self.text += alert_text

    def _add_rule_text(self):
        self.text += self.rule['type'].get_match_str(self.match)

    def _add_top_counts(self):
        for key, counts in self.match.items():
            if key.startswith('top_events_'):
                self.text += '%s:\n' % (key[11:])
                top_events = counts.items()

                if not top_events:
                    self.text += 'No events found.\n'
                else:
                    top_events.sort(key=lambda x: x[1], reverse=True)
                    for term, count in top_events:
                        self.text += '%s: %s\n' % (term, count)

                self.text += '\n'

    def _add_match_items(self):
        match_items = self.match.items()
        match_items.sort(key=lambda x: x[0])
        for key, value in match_items:
            if key.startswith('top_events_'):
                continue
            value_str = unicode(value)
            value_str.replace('\\n', '\n')
            if type(value) in [list, dict]:
                try:
                    value_str = self._pretty_print_as_json(value)
                except TypeError:
                    # Non serializable object, fallback to str
                    pass
            self.text += '%s: %s\n' % (key, value_str)

    def _pretty_print_as_json(self, blob):
        try:
            return json.dumps(blob, cls=DateTimeEncoder, sort_keys=True, indent=4, ensure_ascii=False)
        except UnicodeDecodeError:
            # This blob contains non-unicode, so lets pretend it's Latin-1 to show something
            return json.dumps(blob, cls=DateTimeEncoder, sort_keys=True, indent=4, encoding='Latin-1', ensure_ascii=False)

    def __str__(self):
        self.text = ''
        if 'alert_text' not in self.rule:
            self.text += self.rule['name'] + '\n\n'

        self._add_custom_alert_text()
        self._ensure_new_line()
        if self.rule.get('alert_text_type') != 'alert_text_only':
            self._add_rule_text()
            self._ensure_new_line()
            if self.rule.get('top_count_keys'):
                self._add_top_counts()
            if self.rule.get('alert_text_type') != 'exclude_fields':
                self._add_match_items()
        return self.text


class JiraFormattedMatchString(BasicMatchString):
    def _add_match_items(self):
        match_items = dict([(x, y) for x, y in self.match.items() if not x.startswith('top_events_')])
        json_blob = self._pretty_print_as_json(match_items)
        preformatted_text = u'{{code}}{0}{{code}}'.format(json_blob)
        self.text += preformatted_text


class Alerter(object):
    """ Base class for types of alerts.

    :param rule: The rule configuration.
    """
    required_options = frozenset([])

    def __init__(self, rule):
        self.rule = rule
        # pipeline object is created by ElastAlerter.send_alert()
        # and attached to each alerters used by a rule before calling alert()
        self.pipeline = None
        self.resolve_rule_references(self.rule)

    def resolve_rule_references(self, root):
        # Support referencing other top-level rule properties to avoid redundant copy/paste
        if type(root) == list:
            # Make a copy since we may be modifying the contents of the structure we're walking
            for i, item in enumerate(copy.copy(root)):
                if type(item) == dict or type(item) == list:
                    self.resolve_rule_references(root[i])
                else:
                    root[i] = self.resolve_rule_reference(item)
        elif type(root) == dict:
            # Make a copy since we may be modifying the contents of the structure we're walking
            for key, value in root.copy().iteritems():
                if type(value) == dict or type(value) == list:
                    self.resolve_rule_references(root[key])
                else:
                    root[key] = self.resolve_rule_reference(value)

    def resolve_rule_reference(self, value):
        strValue = unicode(value)
        if strValue.startswith('$') and strValue.endswith('$') and strValue[1:-1] in self.rule:
            if type(value) == int:
                return int(self.rule[strValue[1:-1]])
            else:
                return self.rule[strValue[1:-1]]
        else:
            return value

    def alert(self, match):
        """ Send an alert. Match is a dictionary of information about the alert.

        :param match: A dictionary of relevant information to the alert.
        """
        raise NotImplementedError()

    def get_info(self):
        """ Returns a dictionary of data related to this alert. At minimum, this should contain
        a field type corresponding to the type of Alerter. """
        return {'type': 'Unknown'}

    def create_title(self, matches):
        """ Creates custom alert title to be used, e.g. as an e-mail subject or JIRA issue summary.

        :param matches: A list of dictionaries of relevant information to the alert.
        """
        if 'alert_subject' in self.rule:
            return self.create_custom_title(matches)

        return self.create_default_title(matches)

    def create_custom_title(self, matches):
        alert_subject = unicode(self.rule['alert_subject'])

        if 'alert_subject_args' in self.rule:
            alert_subject_args = self.rule['alert_subject_args']
            alert_subject_values = [lookup_es_key(matches[0], arg) for arg in alert_subject_args]

            # Support referencing other top-level rule properties
            # This technically may not work if there is a top-level rule property with the same name
            # as an es result key, since it would have been matched in the lookup_es_key call above
            for i, subject_value in enumerate(alert_subject_values):
                if subject_value is None:
                    alert_value = self.rule.get(alert_subject_args[i])
                    if alert_value:
                        alert_subject_values[i] = alert_value

            missing = self.rule.get('alert_missing_value', '<MISSING VALUE>')
            alert_subject_values = [missing if val is None else val for val in alert_subject_values]
            return alert_subject.format(*alert_subject_values)

        return alert_subject

    def create_alert_body(self, matches):
        body = self.get_aggregation_summary_text(matches)
        if self.rule.get('alert_text_type') != 'aggregation_summary_only':
            for match in matches:
                body += unicode(BasicMatchString(self.rule, match))
                # Separate text of aggregated alerts with dashes
                if len(matches) > 1:
                    body += '\n----------------------------------------\n'
        return body

    def get_aggregation_summary_text__maximum_width(self):
        """Get maximum width allowed for summary text."""
        return 80

    def get_aggregation_summary_text(self, matches):
        text = ''
        if 'aggregation' in self.rule and 'summary_table_fields' in self.rule:
            text = self.rule.get('summary_prefix', '')
            summary_table_fields = self.rule['summary_table_fields']
            if not isinstance(summary_table_fields, list):
                summary_table_fields = [summary_table_fields]
            # Include a count aggregation so that we can see at a glance how many of each aggregation_key were encountered
            summary_table_fields_with_count = summary_table_fields + ['count']
            text += "Aggregation resulted in the following data for summary_table_fields ==> {0}:\n\n".format(
                summary_table_fields_with_count
            )
            text_table = Texttable(max_width=self.get_aggregation_summary_text__maximum_width())
            text_table.header(summary_table_fields_with_count)
            # Format all fields as 'text' to avoid long numbers being shown as scientific notation
            text_table.set_cols_dtype(['t' for i in summary_table_fields_with_count])
            match_aggregation = {}

            # Maintain an aggregate count for each unique key encountered in the aggregation period
            for match in matches:
                key_tuple = tuple([unicode(lookup_es_key(match, key)) for key in summary_table_fields])
                if key_tuple not in match_aggregation:
                    match_aggregation[key_tuple] = 1
                else:
                    match_aggregation[key_tuple] = match_aggregation[key_tuple] + 1
            for keys, count in match_aggregation.iteritems():
                text_table.add_row([key for key in keys] + [count])
            text += text_table.draw() + '\n\n'
            text += self.rule.get('summary_prefix', '')
        return unicode(text)

    def create_default_title(self, matches):
        return self.rule['name']

    def get_account(self, account_file):
        """ Gets the username and password from an account file.

        :param account_file: Path to the file which contains user and password information.
        It can be either an absolute file path or one that is relative to the given rule.
        """
        if os.path.isabs(account_file):
            account_file_path = account_file
        else:
            account_file_path = os.path.join(os.path.dirname(self.rule['rule_file']), account_file)
        account_conf = yaml_loader(account_file_path)
        if 'user' not in account_conf or 'password' not in account_conf:
            raise EAException('Account file must have user and password fields')
        self.user = account_conf['user']
        self.password = account_conf['password']


class StompAlerter(Alerter):
    """ The stomp alerter publishes alerts via stomp to a broker. """
    required_options = frozenset(
        ['stomp_hostname', 'stomp_hostport', 'stomp_login', 'stomp_password'])

    def alert(self, matches):
        alerts = []

        qk = self.rule.get('query_key', None)

        fullmessage = {}
        for match in matches:
            if qk is not None:
                resmatch = lookup_es_key(match, qk)
            else:
                resmatch = None

            if resmatch is not None:
                elastalert_logger.info(
                    'Alert for %s, %s at %s:' % (self.rule['name'], resmatch, lookup_es_key(match, self.rule['timestamp_field'])))
                alerts.append(
                    'Alert for %s, %s at %s:' % (self.rule['name'], resmatch, lookup_es_key(
                        match, self.rule['timestamp_field']))
                )
                fullmessage['match'] = resmatch
            else:
                elastalert_logger.info('Rule %s generated an alert at %s:' % (
                    self.rule['name'], lookup_es_key(match, self.rule['timestamp_field'])))
                alerts.append(
                    'Rule %s generated an alert at %s:' % (self.rule['name'], lookup_es_key(
                        match, self.rule['timestamp_field']))
                )
                fullmessage['match'] = lookup_es_key(
                    match, self.rule['timestamp_field'])
            elastalert_logger.info(unicode(BasicMatchString(self.rule, match)))

        fullmessage['alerts'] = alerts
        fullmessage['rule'] = self.rule['name']
        fullmessage['rule_file'] = self.rule['rule_file']

        fullmessage['matching'] = unicode(BasicMatchString(self.rule, match))
        fullmessage['alertDate'] = datetime.datetime.now(
        ).strftime("%Y-%m-%d %H:%M:%S")
        fullmessage['body'] = self.create_alert_body(matches)

        fullmessage['matches'] = matches

        self.stomp_hostname = self.rule.get('stomp_hostname', 'localhost')
        self.stomp_hostport = self.rule.get('stomp_hostport', '61613')
        self.stomp_login = self.rule.get('stomp_login', 'admin')
        self.stomp_password = self.rule.get('stomp_password', 'admin')
        self.stomp_destination = self.rule.get(
            'stomp_destination', '/queue/ALERT')

        conn = stomp.Connection([(self.stomp_hostname, self.stomp_hostport)])

        conn.start()
        conn.connect(self.stomp_login, self.stomp_password)
        # Ensures that the CONNECTED frame is received otherwise, the disconnect call will fail.
        time.sleep(1)
        conn.send(self.stomp_destination, json.dumps(fullmessage))
        conn.disconnect()

    def get_info(self):
        return {'type': 'stomp'}


class DebugAlerter(Alerter):
    """ The debug alerter uses a Python logger (by default, alerting to terminal). """

    def alert(self, matches):
        qk = self.rule.get('query_key', None)
        for match in matches:
            if qk in match:
                elastalert_logger.info(
                    'Alert for %s, %s at %s:' % (self.rule['name'], match[qk], lookup_es_key(match, self.rule['timestamp_field'])))
            else:
                elastalert_logger.info('Alert for %s at %s:' % (self.rule['name'], lookup_es_key(match, self.rule['timestamp_field'])))
            elastalert_logger.info(unicode(BasicMatchString(self.rule, match)))

    def get_info(self):
        return {'type': 'debug'}


class EmailAlerter(Alerter):
    """ Sends an email alert """
    required_options = frozenset(['email'])

    def __init__(self, *args):
        super(EmailAlerter, self).__init__(*args)

        self.smtp_host = self.rule.get('smtp_host', 'localhost')
        self.smtp_ssl = self.rule.get('smtp_ssl', False)
        self.from_addr = self.rule.get('from_addr', 'ElastAlert')
        self.smtp_port = self.rule.get('smtp_port')
        if self.rule.get('smtp_auth_file'):
            self.get_account(self.rule['smtp_auth_file'])
        self.smtp_key_file = self.rule.get('smtp_key_file')
        self.smtp_cert_file = self.rule.get('smtp_cert_file')
        # Convert email to a list if it isn't already
        if isinstance(self.rule['email'], basestring):
            self.rule['email'] = [self.rule['email']]
        # If there is a cc then also convert it a list if it isn't
        cc = self.rule.get('cc')
        if cc and isinstance(cc, basestring):
            self.rule['cc'] = [self.rule['cc']]
        # If there is a bcc then also convert it to a list if it isn't
        bcc = self.rule.get('bcc')
        if bcc and isinstance(bcc, basestring):
            self.rule['bcc'] = [self.rule['bcc']]
        add_suffix = self.rule.get('email_add_domain')
        if add_suffix and not add_suffix.startswith('@'):
            self.rule['email_add_domain'] = '@' + add_suffix

    def alert(self, matches):
        body = self.create_alert_body(matches)

        # Add JIRA ticket if it exists
        if self.pipeline is not None and 'jira_ticket' in self.pipeline:
            url = '%s/browse/%s' % (self.pipeline['jira_server'], self.pipeline['jira_ticket'])
            body += '\nJIRA ticket: %s' % (url)

        to_addr = self.rule['email']
        if 'email_from_field' in self.rule:
            recipient = lookup_es_key(matches[0], self.rule['email_from_field'])
            if isinstance(recipient, basestring):
                if '@' in recipient:
                    to_addr = [recipient]
                elif 'email_add_domain' in self.rule:
                    to_addr = [recipient + self.rule['email_add_domain']]
            elif isinstance(recipient, list):
                to_addr = recipient
                if 'email_add_domain' in self.rule:
                    to_addr = [name + self.rule['email_add_domain'] for name in to_addr]
        if self.rule.get('email_format') == 'html':
            email_msg = MIMEText(body.encode('UTF-8'), 'html', _charset='UTF-8')
        else:
            email_msg = MIMEText(body.encode('UTF-8'), _charset='UTF-8')
        email_msg['Subject'] = self.create_title(matches)
        email_msg['To'] = ', '.join(to_addr)
        email_msg['From'] = self.from_addr
        email_msg['Reply-To'] = self.rule.get('email_reply_to', email_msg['To'])
        email_msg['Date'] = formatdate()
        if self.rule.get('cc'):
            email_msg['CC'] = ','.join(self.rule['cc'])
            to_addr = to_addr + self.rule['cc']
        if self.rule.get('bcc'):
            to_addr = to_addr + self.rule['bcc']

        try:
            if self.smtp_ssl:
                if self.smtp_port:
                    self.smtp = SMTP_SSL(self.smtp_host, self.smtp_port, keyfile=self.smtp_key_file, certfile=self.smtp_cert_file)
                else:
                    self.smtp = SMTP_SSL(self.smtp_host, keyfile=self.smtp_key_file, certfile=self.smtp_cert_file)
            else:
                if self.smtp_port:
                    self.smtp = SMTP(self.smtp_host, self.smtp_port)
                else:
                    self.smtp = SMTP(self.smtp_host)
                self.smtp.ehlo()
                if self.smtp.has_extn('STARTTLS'):
                    self.smtp.starttls(keyfile=self.smtp_key_file, certfile=self.smtp_cert_file)
            if 'smtp_auth_file' in self.rule:
                self.smtp.login(self.user, self.password)
        except (SMTPException, error) as e:
            raise EAException("Error connecting to SMTP host: %s" % (e))
        except SMTPAuthenticationError as e:
            raise EAException("SMTP username/password rejected: %s" % (e))
        self.smtp.sendmail(self.from_addr, to_addr, email_msg.as_string())
        self.smtp.close()

        elastalert_logger.info("Sent email to %s" % (to_addr))

    def create_default_title(self, matches):
        subject = 'ElastAlert: %s' % (self.rule['name'])

        # If the rule has a query_key, add that value plus timestamp to subject
        if 'query_key' in self.rule:
            qk = matches[0].get(self.rule['query_key'])
            if qk:
                subject += ' - %s' % (qk)

        return subject

    def get_info(self):
        return {'type': 'email',
                'recipients': self.rule['email']}


class JiraAlerter(Alerter):
    """ Creates a Jira ticket for each alert """
    required_options = frozenset(['jira_server', 'jira_account_file', 'jira_project', 'jira_issuetype'])

    # Maintain a static set of built-in fields that we explicitly know how to set
    # For anything else, we will do best-effort and try to set a string value
    known_field_list = [
        'jira_account_file',
        'jira_assignee',
        'jira_bump_after_inactivity',
        'jira_bump_in_statuses',
        'jira_bump_not_in_statuses',
        'jira_bump_only',
        'jira_bump_tickets',
        'jira_component',
        'jira_components',
        'jira_description',
        'jira_ignore_in_title',
        'jira_issuetype',
        'jira_label',
        'jira_labels',
        'jira_max_age',
        'jira_priority',
        'jira_project',
        'jira_server',
        'jira_transition_to',
        'jira_watchers',
    ]

    # Some built-in jira types that can be used as custom fields require special handling
    # Here is a sample of one of them:
    # {"id":"customfield_12807","name":"My Custom Field","custom":true,"orderable":true,"navigable":true,"searchable":true,
    # "clauseNames":["cf[12807]","My Custom Field"],"schema":{"type":"array","items":"string",
    # "custom":"com.atlassian.jira.plugin.system.customfieldtypes:multiselect","customId":12807}}
    # There are likely others that will need to be updated on a case-by-case basis
    custom_string_types_with_special_handling = [
        'com.atlassian.jira.plugin.system.customfieldtypes:multicheckboxes',
        'com.atlassian.jira.plugin.system.customfieldtypes:multiselect',
        'com.atlassian.jira.plugin.system.customfieldtypes:radiobuttons',
    ]

    def __init__(self, rule):
        super(JiraAlerter, self).__init__(rule)
        self.server = self.rule['jira_server']
        self.get_account(self.rule['jira_account_file'])
        self.project = self.rule['jira_project']
        self.issue_type = self.rule['jira_issuetype']

        # Deferred settings refer to values that can only be resolved when a match
        # is found and as such loading them will be delayed until we find a match
        self.deferred_settings = []

        # We used to support only a single component. This allows us to maintain backwards compatibility
        # while also giving the user-facing API a more representative name
        self.components = self.rule.get('jira_components', self.rule.get('jira_component'))

        # We used to support only a single label. This allows us to maintain backwards compatibility
        # while also giving the user-facing API a more representative name
        self.labels = self.rule.get('jira_labels', self.rule.get('jira_label'))

        self.description = self.rule.get('jira_description', '')
        self.assignee = self.rule.get('jira_assignee')
        self.max_age = self.rule.get('jira_max_age', 30)
        self.priority = self.rule.get('jira_priority')
        self.bump_tickets = self.rule.get('jira_bump_tickets', False)
        self.bump_not_in_statuses = self.rule.get('jira_bump_not_in_statuses')
        self.bump_in_statuses = self.rule.get('jira_bump_in_statuses')
        self.bump_after_inactivity = self.rule.get('jira_bump_after_inactivity', 0)
        self.bump_only = self.rule.get('jira_bump_only', False)
        self.transition = self.rule.get('jira_transition_to', False)
        self.watchers = self.rule.get('jira_watchers')
        self.client = None

        if self.bump_in_statuses and self.bump_not_in_statuses:
            msg = 'Both jira_bump_in_statuses (%s) and jira_bump_not_in_statuses (%s) are set.' % \
                  (','.join(self.bump_in_statuses), ','.join(self.bump_not_in_statuses))
            intersection = list(set(self.bump_in_statuses) & set(self.bump_in_statuses))
            if intersection:
                msg = '%s Both have common statuses of (%s). As such, no tickets will ever be found.' % (
                    msg, ','.join(intersection))
            msg += ' This should be simplified to use only one or the other.'
            logging.warning(msg)

        self.reset_jira_args()

        try:
            self.client = JIRA(self.server, basic_auth=(self.user, self.password))
            self.get_priorities()
            self.jira_fields = self.client.fields()
            self.get_arbitrary_fields()
        except JIRAError as e:
            # JIRAError may contain HTML, pass along only first 1024 chars
            raise EAException("Error connecting to JIRA: %s" % (str(e)[:1024])), None, sys.exc_info()[2]

        self.set_priority()

    def set_priority(self):
        try:
            if self.priority is not None and self.client is not None:
                self.jira_args['priority'] = {'id': self.priority_ids[self.priority]}
        except KeyError:
            logging.error("Priority %s not found. Valid priorities are %s" % (self.priority, self.priority_ids.keys()))

    def reset_jira_args(self):
        self.jira_args = {'project': {'key': self.project},
                          'issuetype': {'name': self.issue_type}}

        if self.components:
            # Support single component or list
            if type(self.components) != list:
                self.jira_args['components'] = [{'name': self.components}]
            else:
                self.jira_args['components'] = [{'name': component} for component in self.components]
        if self.labels:
            # Support single label or list
            if type(self.labels) != list:
                self.labels = [self.labels]
            self.jira_args['labels'] = self.labels
        if self.watchers:
            # Support single watcher or list
            if type(self.watchers) != list:
                self.watchers = [self.watchers]
        if self.assignee:
            self.jira_args['assignee'] = {'name': self.assignee}

        self.set_priority()

    def set_jira_arg(self, jira_field, value, fields):
        # Remove the jira_ part.  Convert underscores to spaces
        normalized_jira_field = jira_field[5:].replace('_', ' ').lower()
        # All jira fields should be found in the 'id' or the 'name' field. Therefore, try both just in case
        for identifier in ['name', 'id']:
            field = next((f for f in fields if normalized_jira_field == f[identifier].replace('_', ' ').lower()), None)
            if field:
                break
        if not field:
            # Log a warning to ElastAlert saying that we couldn't find that type?
            # OR raise and fail to load the alert entirely? Probably the latter...
            raise Exception("Could not find a definition for the jira field '{0}'".format(normalized_jira_field))
        arg_name = field['id']
        # Check the schema information to decide how to set the value correctly
        # If the schema information is not available, raise an exception since we don't know how to set it
        # Note this is only the case for two built-in types, id: issuekey and id: thumbnail
        if not ('schema' in field or 'type' in field['schema']):
            raise Exception("Could not determine schema information for the jira field '{0}'".format(normalized_jira_field))
        arg_type = field['schema']['type']

        # Handle arrays of simple types like strings or numbers
        if arg_type == 'array':
            # As a convenience, support the scenario wherein the user only provides
            # a single value for a multi-value field e.g. jira_labels: Only_One_Label
            if type(value) != list:
                value = [value]
            array_items = field['schema']['items']
            # Simple string types
            if array_items in ['string', 'date', 'datetime']:
                # Special case for multi-select custom types (the JIRA metadata says that these are strings, but
                # in reality, they are required to be provided as an object.
                if 'custom' in field['schema'] and field['schema']['custom'] in self.custom_string_types_with_special_handling:
                    self.jira_args[arg_name] = [{'value': v} for v in value]
                else:
                    self.jira_args[arg_name] = value
            elif array_items == 'number':
                self.jira_args[arg_name] = [int(v) for v in value]
            # Also attempt to handle arrays of complex types that have to be passed as objects with an identifier 'key'
            elif array_items == 'option':
                self.jira_args[arg_name] = [{'value': v} for v in value]
            else:
                # Try setting it as an object, using 'name' as the key
                # This may not work, as the key might actually be 'key', 'id', 'value', or something else
                # If it works, great!  If not, it will manifest itself as an API error that will bubble up
                self.jira_args[arg_name] = [{'name': v} for v in value]
        # Handle non-array types
        else:
            # Simple string types
            if arg_type in ['string', 'date', 'datetime']:
                # Special case for custom types (the JIRA metadata says that these are strings, but
                # in reality, they are required to be provided as an object.
                if 'custom' in field['schema'] and field['schema']['custom'] in self.custom_string_types_with_special_handling:
                    self.jira_args[arg_name] = {'value': value}
                else:
                    self.jira_args[arg_name] = value
            # Number type
            elif arg_type == 'number':
                self.jira_args[arg_name] = int(value)
            elif arg_type == 'option':
                self.jira_args[arg_name] = {'value': value}
            # Complex type
            else:
                self.jira_args[arg_name] = {'name': value}

    def get_arbitrary_fields(self):
        # Clear jira_args
        self.reset_jira_args()

        for jira_field, value in self.rule.iteritems():
            # If we find a field that is not covered by the set that we are aware of, it means it is either:
            # 1. A built-in supported field in JIRA that we don't have on our radar
            # 2. A custom field that a JIRA admin has configured
            if jira_field.startswith('jira_') and jira_field not in self.known_field_list and str(value)[:1] != '#':
                self.set_jira_arg(jira_field, value, self.jira_fields)
            if jira_field.startswith('jira_') and jira_field not in self.known_field_list and str(value)[:1] == '#':
                self.deferred_settings.append(jira_field)

    def get_priorities(self):
        """ Creates a mapping of priority index to id. """
        priorities = self.client.priorities()
        self.priority_ids = {}
        for x in range(len(priorities)):
            self.priority_ids[x] = priorities[x].id

    def set_assignee(self, assignee):
        self.assignee = assignee
        if assignee:
            self.jira_args['assignee'] = {'name': assignee}
        elif 'assignee' in self.jira_args:
            self.jira_args.pop('assignee')

    def find_existing_ticket(self, matches):
        # Default title, get stripped search version
        if 'alert_subject' not in self.rule:
            title = self.create_default_title(matches, True)
        else:
            title = self.create_title(matches)

        if 'jira_ignore_in_title' in self.rule:
            title = title.replace(matches[0].get(self.rule['jira_ignore_in_title'], ''), '')

        # This is necessary for search to work. Other special characters and dashes
        # directly adjacent to words appear to be ok
        title = title.replace(' - ', ' ')
        title = title.replace('\\', '\\\\')

        date = (datetime.datetime.now() - datetime.timedelta(days=self.max_age)).strftime('%Y-%m-%d')
        jql = 'project=%s AND summary~"%s" and created >= "%s"' % (self.project, title, date)
        if self.bump_in_statuses:
            jql = '%s and status in (%s)' % (jql, ','.join(["\"%s\"" % status if ' ' in status else status for status
                                                            in self.bump_in_statuses]))
        if self.bump_not_in_statuses:
            jql = '%s and status not in (%s)' % (jql, ','.join(["\"%s\"" % status if ' ' in status else status
                                                                for status in self.bump_not_in_statuses]))
        try:
            issues = self.client.search_issues(jql)
        except JIRAError as e:
            logging.exception("Error while searching for JIRA ticket using jql '%s': %s" % (jql, e))
            return None

        if len(issues):
            return issues[0]

    def comment_on_ticket(self, ticket, match):
        text = unicode(JiraFormattedMatchString(self.rule, match))
        timestamp = pretty_ts(lookup_es_key(match, self.rule['timestamp_field']))
        comment = "This alert was triggered again at %s\n%s" % (timestamp, text)
        self.client.add_comment(ticket, comment)

    def transition_ticket(self, ticket):
        transitions = self.client.transitions(ticket)
        for t in transitions:
            if t['name'] == self.transition:
                self.client.transition_issue(ticket, t['id'])

    def alert(self, matches):
        # Reset arbitrary fields to pick up changes
        self.get_arbitrary_fields()
        if len(self.deferred_settings) > 0:
            fields = self.client.fields()
            for jira_field in self.deferred_settings:
                value = lookup_es_key(matches[0], self.rule[jira_field][1:])
                self.set_jira_arg(jira_field, value, fields)

        title = self.create_title(matches)

        if self.bump_tickets:
            ticket = self.find_existing_ticket(matches)
            if ticket:
                inactivity_datetime = ts_now() - datetime.timedelta(days=self.bump_after_inactivity)
                if ts_to_dt(ticket.fields.updated) >= inactivity_datetime:
                    if self.pipeline is not None:
                        self.pipeline['jira_ticket'] = None
                        self.pipeline['jira_server'] = self.server
                    return None
                elastalert_logger.info('Commenting on existing ticket %s' % (ticket.key))
                for match in matches:
                    try:
                        self.comment_on_ticket(ticket, match)
                    except JIRAError as e:
                        logging.exception("Error while commenting on ticket %s: %s" % (ticket, e))
                    if self.labels:
                        for l in self.labels:
                            try:
                                ticket.fields.labels.append(l)
                            except JIRAError as e:
                                logging.exception("Error while appending labels to ticket %s: %s" % (ticket, e))
                if self.transition:
                    elastalert_logger.info('Transitioning existing ticket %s' % (ticket.key))
                    try:
                        self.transition_ticket(ticket)
                    except JIRAError as e:
                        logging.exception("Error while transitioning ticket %s: %s" % (ticket, e))

                if self.pipeline is not None:
                    self.pipeline['jira_ticket'] = ticket
                    self.pipeline['jira_server'] = self.server
                return None
        if self.bump_only:
            return None

        self.jira_args['summary'] = title
        self.jira_args['description'] = self.create_alert_body(matches)

        try:
            self.issue = self.client.create_issue(**self.jira_args)

            # You can not add watchers on initial creation. Only as a follow-up action
            if self.watchers:
                for watcher in self.watchers:
                    try:
                        self.client.add_watcher(self.issue.key, watcher)
                    except Exception as ex:
                        # Re-raise the exception, preserve the stack-trace, and give some
                        # context as to which watcher failed to be added
                        raise Exception(
                            "Exception encountered when trying to add '{0}' as a watcher. Does the user exist?\n{1}" .format(
                                watcher,
                                ex
                            )), None, sys.exc_info()[2]

        except JIRAError as e:
            raise EAException("Error creating JIRA ticket using jira_args (%s): %s" % (self.jira_args, e))
        elastalert_logger.info("Opened Jira ticket: %s" % (self.issue))

        if self.pipeline is not None:
            self.pipeline['jira_ticket'] = self.issue
            self.pipeline['jira_server'] = self.server

    def create_alert_body(self, matches):
        body = self.description + '\n'
        body += self.get_aggregation_summary_text(matches)
        if self.rule.get('alert_text_type') != 'aggregation_summary_only':
            for match in matches:
                body += unicode(JiraFormattedMatchString(self.rule, match))
                if len(matches) > 1:
                    body += '\n----------------------------------------\n'
        return body

    def get_aggregation_summary_text(self, matches):
        text = super(JiraAlerter, self).get_aggregation_summary_text(matches)
        if text:
            text = u'{{noformat}}{0}{{noformat}}'.format(text)
        return text

    def create_default_title(self, matches, for_search=False):
        # If there is a query_key, use that in the title

        if 'query_key' in self.rule and lookup_es_key(matches[0], self.rule['query_key']):
            title = 'ElastAlert: %s matched %s' % (lookup_es_key(matches[0], self.rule['query_key']), self.rule['name'])
        else:
            title = 'ElastAlert: %s' % (self.rule['name'])

        if for_search:
            return title

        title += ' - %s' % (pretty_ts(matches[0][self.rule['timestamp_field']], self.rule.get('use_local_time')))

        # Add count for spikes
        count = matches[0].get('spike_count')
        if count:
            title += ' - %s+ events' % (count)

        return title

    def get_info(self):
        return {'type': 'jira'}


class CommandAlerter(Alerter):
    required_options = set(['command'])

    def __init__(self, *args):
        super(CommandAlerter, self).__init__(*args)

        self.last_command = []

        self.shell = False
        if isinstance(self.rule['command'], basestring):
            self.shell = True
            if '%' in self.rule['command']:
                logging.warning('Warning! You could be vulnerable to shell injection!')
            self.rule['command'] = [self.rule['command']]

        self.new_style_string_format = False
        if 'new_style_string_format' in self.rule and self.rule['new_style_string_format']:
            self.new_style_string_format = True

    def alert(self, matches):
        # Format the command and arguments
        try:
            command = [resolve_string(command_arg, matches[0]) for command_arg in self.rule['command']]
            self.last_command = command
        except KeyError as e:
            raise EAException("Error formatting command: %s" % (e))

        # Run command and pipe data
        try:
            subp = subprocess.Popen(command, stdin=subprocess.PIPE, shell=self.shell)

            if self.rule.get('pipe_match_json'):
                match_json = json.dumps(matches, cls=DateTimeEncoder) + '\n'
                stdout, stderr = subp.communicate(input=match_json)
            elif self.rule.get('pipe_alert_text'):
                alert_text = self.create_alert_body(matches)
                stdout, stderr = subp.communicate(input=alert_text)
            if self.rule.get("fail_on_non_zero_exit", False) and subp.wait():
                raise EAException("Non-zero exit code while running command %s" % (' '.join(command)))
        except OSError as e:
            raise EAException("Error while running command %s: %s" % (' '.join(command), e))

    def get_info(self):
        return {'type': 'command',
                'command': ' '.join(self.last_command)}


class SnsAlerter(Alerter):
    """ Send alert using AWS SNS service """
    required_options = frozenset(['sns_topic_arn'])

    def __init__(self, *args):
        super(SnsAlerter, self).__init__(*args)
        self.sns_topic_arn = self.rule.get('sns_topic_arn', '')
        self.aws_access_key_id = self.rule.get('aws_access_key_id')
        self.aws_secret_access_key = self.rule.get('aws_secret_access_key')
        self.aws_region = self.rule.get('aws_region', 'us-east-1')
        self.profile = self.rule.get('boto_profile', None)  # Deprecated
        self.profile = self.rule.get('aws_profile', None)

    def create_default_title(self, matches):
        subject = 'ElastAlert: %s' % (self.rule['name'])
        return subject

    def alert(self, matches):
        body = self.create_alert_body(matches)

        session = boto3.Session(
            aws_access_key_id=self.aws_access_key_id,
            aws_secret_access_key=self.aws_secret_access_key,
            region_name=self.aws_region,
            profile_name=self.profile
        )
        sns_client = session.client('sns')
        sns_client.publish(
            TopicArn=self.sns_topic_arn,
            Message=body,
            Subject=self.create_title(matches)
        )
        elastalert_logger.info("Sent sns notification to %s" % (self.sns_topic_arn))


class HipChatAlerter(Alerter):
    """ Creates a HipChat room notification for each alert """
    required_options = frozenset(['hipchat_auth_token', 'hipchat_room_id'])

    def __init__(self, rule):
        super(HipChatAlerter, self).__init__(rule)
        self.hipchat_msg_color = self.rule.get('hipchat_msg_color', 'red')
        self.hipchat_message_format = self.rule.get('hipchat_message_format', 'html')
        self.hipchat_auth_token = self.rule['hipchat_auth_token']
        self.hipchat_room_id = self.rule['hipchat_room_id']
        self.hipchat_domain = self.rule.get('hipchat_domain', 'api.hipchat.com')
        self.hipchat_ignore_ssl_errors = self.rule.get('hipchat_ignore_ssl_errors', False)
        self.hipchat_notify = self.rule.get('hipchat_notify', True)
        self.hipchat_from = self.rule.get('hipchat_from', '')
        self.url = 'https://%s/v2/room/%s/notification?auth_token=%s' % (
            self.hipchat_domain, self.hipchat_room_id, self.hipchat_auth_token)
        self.hipchat_proxy = self.rule.get('hipchat_proxy', None)

    def create_alert_body(self, matches):
        body = super(HipChatAlerter, self).create_alert_body(matches)

        # HipChat sends 400 bad request on messages longer than 10000 characters
        if self.hipchat_message_format == 'html':
            # Use appropriate line ending for text/html
            br = '<br/>'
            body = body.replace('\n', br)

            truncated_message = '<br/> ...(truncated)'
            truncate_to = 10000 - len(truncated_message)
        else:
            truncated_message = '..(truncated)'
            truncate_to = 10000 - len(truncated_message)

        if (len(body) > 9999):
            body = body[:truncate_to] + truncated_message

        return body

    def alert(self, matches):
        body = self.create_alert_body(matches)

        # Post to HipChat
        headers = {'content-type': 'application/json'}
        # set https proxy, if it was provided
        proxies = {'https': self.hipchat_proxy} if self.hipchat_proxy else None
        payload = {
            'color': self.hipchat_msg_color,
            'message': body,
            'message_format': self.hipchat_message_format,
            'notify': self.hipchat_notify,
            'from': self.hipchat_from
        }

        try:
            if self.hipchat_ignore_ssl_errors:
                requests.packages.urllib3.disable_warnings()

            if self.rule.get('hipchat_mentions', []):
                ping_users = self.rule.get('hipchat_mentions', [])
                ping_msg = payload.copy()
                ping_msg['message'] = "ping {}".format(
                    ", ".join("@{}".format(user) for user in ping_users)
                )
                ping_msg['message_format'] = "text"

                response = requests.post(
                    self.url,
                    data=json.dumps(ping_msg, cls=DateTimeEncoder),
                    headers=headers,
                    verify=not self.hipchat_ignore_ssl_errors,
                    proxies=proxies)

            response = requests.post(self.url, data=json.dumps(payload, cls=DateTimeEncoder), headers=headers,
                                     verify=not self.hipchat_ignore_ssl_errors,
                                     proxies=proxies)
            warnings.resetwarnings()
            response.raise_for_status()
        except RequestException as e:
            raise EAException("Error posting to HipChat: %s" % e)
        elastalert_logger.info("Alert sent to HipChat room %s" % self.hipchat_room_id)

    def get_info(self):
        return {'type': 'hipchat',
                'hipchat_room_id': self.hipchat_room_id}


class MsTeamsAlerter(Alerter):
    """ Creates a Microsoft Teams Conversation Message for each alert """
    required_options = frozenset(['ms_teams_webhook_url', 'ms_teams_alert_summary'])

    def __init__(self, rule):
        super(MsTeamsAlerter, self).__init__(rule)
        self.ms_teams_webhook_url = self.rule['ms_teams_webhook_url']
        if isinstance(self.ms_teams_webhook_url, basestring):
            self.ms_teams_webhook_url = [self.ms_teams_webhook_url]
        self.ms_teams_proxy = self.rule.get('ms_teams_proxy', None)
        self.ms_teams_alert_summary = self.rule.get('ms_teams_alert_summary', 'ElastAlert Message')
        self.ms_teams_alert_fixed_width = self.rule.get('ms_teams_alert_fixed_width', False)
        self.ms_teams_theme_color = self.rule.get('ms_teams_theme_color', '')

    def format_body(self, body):
        body = body.encode('UTF-8')
        if self.ms_teams_alert_fixed_width:
            body = body.replace('`', "'")
            body = "```{0}```".format('```\n\n```'.join(x for x in body.split('\n'))).replace('\n``````', '')
        return body

    def alert(self, matches):
        body = self.create_alert_body(matches)

        body = self.format_body(body)
        # post to Teams
        headers = {'content-type': 'application/json'}
        # set https proxy, if it was provided
        proxies = {'https': self.ms_teams_proxy} if self.ms_teams_proxy else None
        payload = {
            '@type': 'MessageCard',
            '@context': 'http://schema.org/extensions',
            'summary': self.ms_teams_alert_summary,
            'title': self.create_title(matches),
            'text': body
        }
        if self.ms_teams_theme_color != '':
            payload['themeColor'] = self.ms_teams_theme_color

        for url in self.ms_teams_webhook_url:
            try:
                response = requests.post(url, data=json.dumps(payload, cls=DateTimeEncoder), headers=headers, proxies=proxies)
                response.raise_for_status()
            except RequestException as e:
                raise EAException("Error posting to ms teams: %s" % e)
        elastalert_logger.info("Alert sent to MS Teams")

    def get_info(self):
        return {'type': 'ms_teams',
                'ms_teams_webhook_url': self.ms_teams_webhook_url}


class SlackAlerter(Alerter):
    """ Creates a Slack room message for each alert """
    required_options = frozenset(['slack_webhook_url'])

    def __init__(self, rule):
        super(SlackAlerter, self).__init__(rule)
        self.slack_webhook_url = self.rule['slack_webhook_url']
        if isinstance(self.slack_webhook_url, basestring):
            self.slack_webhook_url = [self.slack_webhook_url]
        self.slack_proxy = self.rule.get('slack_proxy', None)
        self.slack_username_override = self.rule.get('slack_username_override', 'elastalert')
        self.slack_channel_override = self.rule.get('slack_channel_override', '')
        if isinstance(self.slack_channel_override, basestring):
            self.slack_channel_override = [self.slack_channel_override]
        self.slack_title_link = self.rule.get('slack_title_link', '')
        self.slack_title = self.rule.get('slack_title', '')
        self.slack_emoji_override = self.rule.get('slack_emoji_override', ':ghost:')
        self.slack_icon_url_override = self.rule.get('slack_icon_url_override', '')
        self.slack_msg_color = self.rule.get('slack_msg_color', 'danger')
        self.slack_parse_override = self.rule.get('slack_parse_override', 'none')
        self.slack_text_string = self.rule.get('slack_text_string', '')
        self.slack_alert_fields = self.rule.get('slack_alert_fields', '')
        self.slack_ignore_ssl_errors = self.rule.get('slack_ignore_ssl_errors', False)
        self.slack_timeout = self.rule.get('slack_timeout', 10)

    def format_body(self, body):
        # https://api.slack.com/docs/formatting
        return body.encode('UTF-8')

    def get_aggregation_summary_text__maximum_width(self):
        width = super(SlackAlerter, self).get_aggregation_summary_text__maximum_width()
        # Reduced maximum width for prettier Slack display.
        return min(width, 75)

    def get_aggregation_summary_text(self, matches):
        text = super(SlackAlerter, self).get_aggregation_summary_text(matches)
        if text:
            text = u'```\n{0}```\n'.format(text)
        return text

    def populate_fields(self, matches):
        alert_fields = []
        for arg in self.slack_alert_fields:
            arg = copy.copy(arg)
            arg['value'] = lookup_es_key(matches[0], arg['value'])
            alert_fields.append(arg)
        return alert_fields

    def alert(self, matches):
        body = self.create_alert_body(matches)

        body = self.format_body(body)
        # post to slack
        headers = {'content-type': 'application/json'}
        # set https proxy, if it was provided
        proxies = {'https': self.slack_proxy} if self.slack_proxy else None
        payload = {
            'username': self.slack_username_override,
            'parse': self.slack_parse_override,
            'text': self.slack_text_string,
            'attachments': [
                {
                    'color': self.slack_msg_color,
                    'title': self.create_title(matches),
                    'text': body,
                    'mrkdwn_in': ['text', 'pretext'],
                    'fields': []
                }
            ]
        }

        # if we have defined fields, populate noteable fields for the alert
        if self.slack_alert_fields != '':
            payload['attachments'][0]['fields'] = self.populate_fields(matches)

        if self.slack_icon_url_override != '':
            payload['icon_url'] = self.slack_icon_url_override
        else:
            payload['icon_emoji'] = self.slack_emoji_override

        if self.slack_title != '':
            payload['attachments'][0]['title'] = self.slack_title

        if self.slack_title_link != '':
            payload['attachments'][0]['title_link'] = self.slack_title_link

        for url in self.slack_webhook_url:
            for channel_override in self.slack_channel_override:
                try:
                    if self.slack_ignore_ssl_errors:
                        requests.packages.urllib3.disable_warnings()
                    payload['channel'] = channel_override
                    response = requests.post(
                        url, data=json.dumps(payload, cls=DateTimeEncoder),
                        headers=headers, verify=not self.slack_ignore_ssl_errors,
                        proxies=proxies,
                        timeout=self.slack_timeout)
                    warnings.resetwarnings()
                    response.raise_for_status()
                except RequestException as e:
                    raise EAException("Error posting to slack: %s" % e)
        elastalert_logger.info("Alert '%s' sent to Slack" % self.rule['name'])

    def get_info(self):
        return {'type': 'slack',
                'slack_username_override': self.slack_username_override}


class MattermostAlerter(Alerter):
    """ Creates a Mattermsot post for each alert """
    required_options = frozenset(['mattermost_webhook_url'])

    def __init__(self, rule):
        super(MattermostAlerter, self).__init__(rule)

        # HTTP config
        self.mattermost_webhook_url = self.rule['mattermost_webhook_url']
        if isinstance(self.mattermost_webhook_url, basestring):
            self.mattermost_webhook_url = [self.mattermost_webhook_url]
        self.mattermost_proxy = self.rule.get('mattermost_proxy', None)
        self.mattermost_ignore_ssl_errors = self.rule.get('mattermost_ignore_ssl_errors', False)

        # Override webhook config
        self.mattermost_username_override = self.rule.get('mattermost_username_override', 'elastalert')
        self.mattermost_channel_override = self.rule.get('mattermost_channel_override', '')
        self.mattermost_icon_url_override = self.rule.get('mattermost_icon_url_override', '')

        # Message properties
        self.mattermost_msg_pretext = self.rule.get('mattermost_msg_pretext', '')
        self.mattermost_msg_color = self.rule.get('mattermost_msg_color', 'danger')
        self.mattermost_msg_fields = self.rule.get('mattermost_msg_fields', '')

    def get_aggregation_summary_text__maximum_width(self):
        width = super(MattermostAlerter, self).get_aggregation_summary_text__maximum_width()
        # Reduced maximum width for prettier Mattermost display.
        return min(width, 75)

    def get_aggregation_summary_text(self, matches):
        text = super(MattermostAlerter, self).get_aggregation_summary_text(matches)
        if text:
            text = u'```\n{0}```\n'.format(text)
        return text

    def populate_fields(self, matches):
        alert_fields = []
        missing = self.rule.get('alert_missing_value', '<MISSING VALUE>')
        for field in self.mattermost_msg_fields:
            field = copy.copy(field)
            if 'args' in field:
                args_values = [lookup_es_key(matches[0], arg) or missing for arg in field['args']]
                if 'value' in field:
                    field['value'] = field['value'].format(*args_values)
                else:
                    field['value'] = "\n".join(str(arg) for arg in args_values)
                del(field['args'])
            alert_fields.append(field)
        return alert_fields

    def alert(self, matches):
        body = self.create_alert_body(matches)
        title = self.create_title(matches)

        # post to mattermost
        headers = {'content-type': 'application/json'}
        # set https proxy, if it was provided
        proxies = {'https': self.mattermost_proxy} if self.mattermost_proxy else None
        payload = {
            'attachments': [
                {
                    'fallback': "{0}: {1}".format(title, self.mattermost_msg_pretext),
                    'color': self.mattermost_msg_color,
                    'title': title,
                    'pretext': self.mattermost_msg_pretext,
                    'fields': []
                }
            ]
        }

        if self.rule.get('alert_text_type') == 'alert_text_only':
            payload['attachments'][0]['text'] = body
        else:
            payload['text'] = body

        if self.mattermost_msg_fields != '':
            payload['attachments'][0]['fields'] = self.populate_fields(matches)

        if self.mattermost_icon_url_override != '':
            payload['icon_url'] = self.mattermost_icon_url_override

        if self.mattermost_username_override != '':
            payload['username'] = self.mattermost_username_override

        if self.mattermost_channel_override != '':
            payload['channel'] = self.mattermost_channel_override

        for url in self.mattermost_webhook_url:
            try:
                if self.mattermost_ignore_ssl_errors:
                    requests.urllib3.disable_warnings()

                response = requests.post(
                    url, data=json.dumps(payload, cls=DateTimeEncoder),
                    headers=headers, verify=not self.mattermost_ignore_ssl_errors,
                    proxies=proxies)

                warnings.resetwarnings()
                response.raise_for_status()
            except RequestException as e:
                raise EAException("Error posting to Mattermost: %s" % e)
        elastalert_logger.info("Alert sent to Mattermost")

    def get_info(self):
        return {'type': 'mattermost',
                'mattermost_username_override': self.mattermost_username_override,
                'mattermost_webhook_url': self.mattermost_webhook_url}


class PagerDutyAlerter(Alerter):
    """ Create an incident on PagerDuty for each alert """
    required_options = frozenset(['pagerduty_service_key', 'pagerduty_client_name'])

    def __init__(self, rule):
        super(PagerDutyAlerter, self).__init__(rule)
        self.pagerduty_service_key = self.rule['pagerduty_service_key']
        self.pagerduty_client_name = self.rule['pagerduty_client_name']
        self.pagerduty_incident_key = self.rule.get('pagerduty_incident_key', '')
        self.pagerduty_incident_key_args = self.rule.get('pagerduty_incident_key_args', None)
        self.pagerduty_event_type = self.rule.get('pagerduty_event_type', 'trigger')
        self.pagerduty_proxy = self.rule.get('pagerduty_proxy', None)

        self.pagerduty_api_version = self.rule.get('pagerduty_api_version', 'v1')
        self.pagerduty_v2_payload_class = self.rule.get('pagerduty_v2_payload_class', '')
        self.pagerduty_v2_payload_class_args = self.rule.get('pagerduty_v2_payload_class_args', None)
        self.pagerduty_v2_payload_component = self.rule.get('pagerduty_v2_payload_component', '')
        self.pagerduty_v2_payload_component_args = self.rule.get('pagerduty_v2_payload_component_args', None)
        self.pagerduty_v2_payload_group = self.rule.get('pagerduty_v2_payload_group', '')
        self.pagerduty_v2_payload_group_args = self.rule.get('pagerduty_v2_payload_group_args', None)
        self.pagerduty_v2_payload_severity = self.rule.get('pagerduty_v2_payload_severity', 'critical')
        self.pagerduty_v2_payload_source = self.rule.get('pagerduty_v2_payload_source', 'ElastAlert')
        self.pagerduty_v2_payload_source_args = self.rule.get('pagerduty_v2_payload_source_args', None)

        if self.pagerduty_api_version == 'v2':
            self.url = 'https://events.pagerduty.com/v2/enqueue'
        else:
            self.url = 'https://events.pagerduty.com/generic/2010-04-15/create_event.json'

    def alert(self, matches):
        body = self.create_alert_body(matches)

        # post to pagerduty
        headers = {'content-type': 'application/json'}
        if self.pagerduty_api_version == 'v2':
            payload = {
                'routing_key': self.pagerduty_service_key,
                'event_action': self.pagerduty_event_type,
                'dedup_key': self.get_incident_key(matches),
                'client': self.pagerduty_client_name,
                'payload': {
                    'class': self.resolve_formatted_key(self.pagerduty_v2_payload_class,
                                                        self.pagerduty_v2_payload_class_args,
                                                        matches),
                    'component': self.resolve_formatted_key(self.pagerduty_v2_payload_component,
                                                            self.pagerduty_v2_payload_component_args,
                                                            matches),
                    'group': self.resolve_formatted_key(self.pagerduty_v2_payload_group,
                                                        self.pagerduty_v2_payload_group_args,
                                                        matches),
                    'severity': self.pagerduty_v2_payload_severity,
                    'source': self.resolve_formatted_key(self.pagerduty_v2_payload_source,
                                                         self.pagerduty_v2_payload_source_args,
                                                         matches),
                    'summary': self.create_title(matches),
                    'custom_details': {
                        'information': body.encode('UTF-8'),
                    },
                },
            }
        else:
            payload = {
                'service_key': self.pagerduty_service_key,
                'description': self.create_title(matches),
                'event_type': self.pagerduty_event_type,
                'incident_key': self.get_incident_key(matches),
                'client': self.pagerduty_client_name,
                'details': {
                    "information": body.encode('UTF-8'),
                },
            }

        # set https proxy, if it was provided
        proxies = {'https': self.pagerduty_proxy} if self.pagerduty_proxy else None
        try:
            response = requests.post(
                self.url,
                data=json.dumps(payload, cls=DateTimeEncoder, ensure_ascii=False),
                headers=headers,
                proxies=proxies
            )
            response.raise_for_status()
        except RequestException as e:
            raise EAException("Error posting to pagerduty: %s" % e)

        if self.pagerduty_event_type == 'trigger':
            elastalert_logger.info("Trigger sent to PagerDuty")
        elif self.pagerduty_event_type == 'resolve':
            elastalert_logger.info("Resolve sent to PagerDuty")
        elif self.pagerduty_event_type == 'acknowledge':
            elastalert_logger.info("acknowledge sent to PagerDuty")

    def resolve_formatted_key(self, key, args, matches):
        if args:
            key_values = [lookup_es_key(matches[0], arg) for arg in args]

            # Populate values with rule level properties too
            for i in range(len(key_values)):
                if key_values[i] is None:
                    key_value = self.rule.get(args[i])
                    if key_value:
                        key_values[i] = key_value

            missing = self.rule.get('alert_missing_value', '<MISSING VALUE>')
            key_values = [missing if val is None else val for val in key_values]
            return key.format(*key_values)
        else:
            return key

    def get_incident_key(self, matches):
        if self.pagerduty_incident_key_args:
            incident_key_values = [lookup_es_key(matches[0], arg) for arg in self.pagerduty_incident_key_args]

            # Populate values with rule level properties too
            for i in range(len(incident_key_values)):
                if incident_key_values[i] is None:
                    key_value = self.rule.get(self.pagerduty_incident_key_args[i])
                    if key_value:
                        incident_key_values[i] = key_value

            missing = self.rule.get('alert_missing_value', '<MISSING VALUE>')
            incident_key_values = [missing if val is None else val for val in incident_key_values]
            return self.pagerduty_incident_key.format(*incident_key_values)
        else:
            return self.pagerduty_incident_key

    def get_info(self):
        return {'type': 'pagerduty',
                'pagerduty_client_name': self.pagerduty_client_name}


class PagerTreeAlerter(Alerter):
    """ Creates a PagerTree Incident for each alert """
    required_options = frozenset(['pagertree_integration_url'])

    def __init__(self, rule):
        super(PagerTreeAlerter, self).__init__(rule)
        self.url = self.rule['pagertree_integration_url']
        self.pagertree_proxy = self.rule.get('pagertree_proxy', None)

    def alert(self, matches):
        # post to pagertree
        headers = {'content-type': 'application/json'}
        # set https proxy, if it was provided
        proxies = {'https': self.pagertree_proxy} if self.pagertree_proxy else None
        payload = {
            "event_type": "create",
            "Id": str(uuid.uuid4()),
            "Title": self.create_title(matches),
            "Description": self.create_alert_body(matches)
        }

        try:
            response = requests.post(self.url, data=json.dumps(payload, cls=DateTimeEncoder), headers=headers, proxies=proxies)
            response.raise_for_status()
        except RequestException as e:
            raise EAException("Error posting to PagerTree: %s" % e)
        elastalert_logger.info("Trigger sent to PagerTree")

    def get_info(self):
        return {'type': 'pagertree',
                'pagertree_integration_url': self.url}


class ExotelAlerter(Alerter):
    required_options = frozenset(['exotel_account_sid', 'exotel_auth_token', 'exotel_to_number', 'exotel_from_number'])

    def __init__(self, rule):
        super(ExotelAlerter, self).__init__(rule)
        self.exotel_account_sid = self.rule['exotel_account_sid']
        self.exotel_auth_token = self.rule['exotel_auth_token']
        self.exotel_to_number = self.rule['exotel_to_number']
        self.exotel_from_number = self.rule['exotel_from_number']
        self.sms_body = self.rule.get('exotel_message_body', '')

    def alert(self, matches):
        client = Exotel(self.exotel_account_sid, self.exotel_auth_token)

        try:
            message_body = self.rule['name'] + self.sms_body
            response = client.sms(self.rule['exotel_from_number'], self.rule['exotel_to_number'], message_body)
            if response != 200:
                raise EAException("Error posting to Exotel, response code is %s" % response)
        except RequestException:
            raise EAException("Error posting to Exotel"), None, sys.exc_info()[2]
        elastalert_logger.info("Trigger sent to Exotel")

    def get_info(self):
        return {'type': 'exotel', 'exotel_account': self.exotel_account_sid}


class TwilioAlerter(Alerter):
    required_options = frozenset(['twilio_account_sid', 'twilio_auth_token', 'twilio_to_number', 'twilio_from_number'])

    def __init__(self, rule):
        super(TwilioAlerter, self).__init__(rule)
        self.twilio_account_sid = self.rule['twilio_account_sid']
        self.twilio_auth_token = self.rule['twilio_auth_token']
        self.twilio_to_number = self.rule['twilio_to_number']
        self.twilio_from_number = self.rule['twilio_from_number']

    def alert(self, matches):
        client = TwilioClient(self.twilio_account_sid, self.twilio_auth_token)

        try:
            client.messages.create(body=self.rule['name'],
                                   to=self.twilio_to_number,
                                   from_=self.twilio_from_number)

        except TwilioRestException as e:
            raise EAException("Error posting to twilio: %s" % e)

        elastalert_logger.info("Trigger sent to Twilio")

    def get_info(self):
        return {'type': 'twilio',
                'twilio_client_name': self.twilio_from_number}


class VictorOpsAlerter(Alerter):
    """ Creates a VictorOps Incident for each alert """
    required_options = frozenset(['victorops_api_key', 'victorops_routing_key', 'victorops_message_type'])

    def __init__(self, rule):
        super(VictorOpsAlerter, self).__init__(rule)
        self.victorops_api_key = self.rule['victorops_api_key']
        self.victorops_routing_key = self.rule['victorops_routing_key']
        self.victorops_message_type = self.rule['victorops_message_type']
        self.victorops_entity_id = self.rule.get('victorops_entity_id', None)
        self.victorops_entity_display_name = self.rule.get('victorops_entity_display_name', 'no entity display name')
        self.url = 'https://alert.victorops.com/integrations/generic/20131114/alert/%s/%s' % (
            self.victorops_api_key, self.victorops_routing_key)
        self.victorops_proxy = self.rule.get('victorops_proxy', None)

    def alert(self, matches):
        body = self.create_alert_body(matches)

        # post to victorops
        headers = {'content-type': 'application/json'}
        # set https proxy, if it was provided
        proxies = {'https': self.victorops_proxy} if self.victorops_proxy else None
        payload = {
            "message_type": self.victorops_message_type,
            "entity_display_name": self.victorops_entity_display_name,
            "monitoring_tool": "ElastAlert",
            "state_message": body
        }
        if self.victorops_entity_id:
            payload["entity_id"] = self.victorops_entity_id

        try:
            response = requests.post(self.url, data=json.dumps(payload, cls=DateTimeEncoder), headers=headers, proxies=proxies)
            response.raise_for_status()
        except RequestException as e:
            raise EAException("Error posting to VictorOps: %s" % e)
        elastalert_logger.info("Trigger sent to VictorOps")

    def get_info(self):
        return {'type': 'victorops',
                'victorops_routing_key': self.victorops_routing_key}


class TelegramAlerter(Alerter):
    """ Send a Telegram message via bot api for each alert """
    required_options = frozenset(['telegram_bot_token', 'telegram_room_id'])

    def __init__(self, rule):
        super(TelegramAlerter, self).__init__(rule)
        self.telegram_bot_token = self.rule['telegram_bot_token']
        self.telegram_room_id = self.rule['telegram_room_id']
        self.telegram_api_url = self.rule.get('telegram_api_url', 'api.telegram.org')
        self.url = 'https://%s/bot%s/%s' % (self.telegram_api_url, self.telegram_bot_token, "sendMessage")
        self.telegram_proxy = self.rule.get('telegram_proxy', None)
        self.telegram_proxy_login = self.rule.get('telegram_proxy_login', None)
        self.telegram_proxy_password = self.rule.get('telegram_proxy_pass', None)

    def alert(self, matches):
        body = u'⚠ *%s* ⚠ ```\n' % (self.create_title(matches))
        for match in matches:
            body += unicode(BasicMatchString(self.rule, match))
            # Separate text of aggregated alerts with dashes
            if len(matches) > 1:
                body += '\n----------------------------------------\n'
        if len(body) > 4095:
            body = body[0:4000] + u"\n⚠ *message was cropped according to telegram limits!* ⚠"
        body += u' ```'

        headers = {'content-type': 'application/json'}
        # set https proxy, if it was provided
        proxies = {'https': self.telegram_proxy} if self.telegram_proxy else None
        auth = HTTPProxyAuth(self.telegram_proxy_login, self.telegram_proxy_password) if self.telegram_proxy_login else None
        payload = {
            'chat_id': self.telegram_room_id,
            'text': body,
            'parse_mode': 'markdown',
            'disable_web_page_preview': True
        }

        try:
            response = requests.post(self.url, data=json.dumps(payload, cls=DateTimeEncoder), headers=headers, proxies=proxies, auth=auth)
            warnings.resetwarnings()
            response.raise_for_status()
        except RequestException as e:
            raise EAException("Error posting to Telegram: %s. Details: %s" % (e, "" if e.response is None else e.response.text))

        elastalert_logger.info(
            "Alert sent to Telegram room %s" % self.telegram_room_id)

    def get_info(self):
        return {'type': 'telegram',
                'telegram_room_id': self.telegram_room_id}


class GoogleChatAlerter(Alerter):
    """ Send a notification via Google Chat webhooks """
    required_options = frozenset(['googlechat_webhook_url'])

    def __init__(self, rule):
        super(GoogleChatAlerter, self).__init__(rule)
        self.googlechat_webhook_url = self.rule['googlechat_webhook_url']
        if isinstance(self.googlechat_webhook_url, basestring):
            self.googlechat_webhook_url = [self.googlechat_webhook_url]
        self.googlechat_format = self.rule.get('googlechat_format', 'basic')
        self.googlechat_header_title = self.rule.get('googlechat_header_title', None)
        self.googlechat_header_subtitle = self.rule.get('googlechat_header_subtitle', None)
        self.googlechat_header_image = self.rule.get('googlechat_header_image', None)
        self.googlechat_footer_kibanalink = self.rule.get('googlechat_footer_kibanalink', None)

    def create_header(self):
        header = None
        if self.googlechat_header_title:
            header = {
                "title": self.googlechat_header_title,
                "subtitle": self.googlechat_header_subtitle,
                "imageUrl": self.googlechat_header_image
            }
        return header

    def create_footer(self):
        footer = None
        if self.googlechat_footer_kibanalink:
            footer = {"widgets": [{
                "buttons": [{
                    "textButton": {
                        "text": "VISIT KIBANA",
                        "onClick": {
                            "openLink": {
                                "url": self.googlechat_footer_kibanalink
                            }
                        }
                    }
                }]
            }]
            }
        return footer

    def create_card(self, matches):
        card = {"cards": [{
            "sections": [{
                "widgets": [
                    {"textParagraph": {"text": self.create_alert_body(matches).encode('UTF-8')}}
                ]}
            ]}
        ]}

        # Add the optional header
        header = self.create_header()
        if header:
            card['cards'][0]['header'] = header

        # Add the optional footer
        footer = self.create_footer()
        if footer:
            card['cards'][0]['sections'].append(footer)
        return card

    def create_basic(self, matches):
        body = self.create_alert_body(matches)
        body = body.encode('UTF-8')
        return {'text': body}

    def alert(self, matches):
        # Format message
        if self.googlechat_format == 'card':
            message = self.create_card(matches)
        else:
            message = self.create_basic(matches)

        # Post to webhook
        headers = {'content-type': 'application/json'}
        for url in self.googlechat_webhook_url:
            try:
                response = requests.post(url, data=json.dumps(message), headers=headers)
                response.raise_for_status()
            except RequestException as e:
                raise EAException("Error posting to google chat: {}".format(e))
        elastalert_logger.info("Alert sent to Google Chat!")

    def get_info(self):
        return {'type': 'googlechat',
                'googlechat_webhook_url': self.googlechat_webhook_url}


class GitterAlerter(Alerter):
    """ Creates a Gitter activity message for each alert """
    required_options = frozenset(['gitter_webhook_url'])

    def __init__(self, rule):
        super(GitterAlerter, self).__init__(rule)
        self.gitter_webhook_url = self.rule['gitter_webhook_url']
        self.gitter_proxy = self.rule.get('gitter_proxy', None)
        self.gitter_msg_level = self.rule.get('gitter_msg_level', 'error')

    def alert(self, matches):
        body = self.create_alert_body(matches)

        # post to Gitter
        headers = {'content-type': 'application/json'}
        # set https proxy, if it was provided
        proxies = {'https': self.gitter_proxy} if self.gitter_proxy else None
        payload = {
            'message': body,
            'level': self.gitter_msg_level
        }

        try:
            response = requests.post(self.gitter_webhook_url, json.dumps(payload, cls=DateTimeEncoder), headers=headers, proxies=proxies)
            response.raise_for_status()
        except RequestException as e:
            raise EAException("Error posting to Gitter: %s" % e)
        elastalert_logger.info("Alert sent to Gitter")

    def get_info(self):
        return {'type': 'gitter',
                'gitter_webhook_url': self.gitter_webhook_url}


class ServiceNowAlerter(Alerter):
    """ Creates a ServiceNow alert """
    required_options = set([
        'username',
        'password',
        'servicenow_rest_url',
        'short_description',
        'comments',
        'assignment_group',
        'category',
        'subcategory',
        'cmdb_ci',
        'caller_id'
    ])

    def __init__(self, rule):
        super(ServiceNowAlerter, self).__init__(rule)
        self.servicenow_rest_url = self.rule['servicenow_rest_url']
        self.servicenow_proxy = self.rule.get('servicenow_proxy', None)

    def alert(self, matches):
        for match in matches:
            # Parse everything into description.
            description = str(BasicMatchString(self.rule, match))

        # Set proper headers
        headers = {
            "Content-Type": "application/json",
            "Accept": "application/json;charset=utf-8"
        }
        proxies = {'https': self.servicenow_proxy} if self.servicenow_proxy else None
        payload = {
            "description": description,
            "short_description": self.rule['short_description'],
            "comments": self.rule['comments'],
            "assignment_group": self.rule['assignment_group'],
            "category": self.rule['category'],
            "subcategory": self.rule['subcategory'],
            "cmdb_ci": self.rule['cmdb_ci'],
            "caller_id": self.rule["caller_id"]
        }
        try:
            response = requests.post(
                self.servicenow_rest_url,
                auth=(self.rule['username'], self.rule['password']),
                headers=headers,
                data=json.dumps(payload, cls=DateTimeEncoder),
                proxies=proxies
            )
            response.raise_for_status()
        except RequestException as e:
            raise EAException("Error posting to ServiceNow: %s" % e)
        elastalert_logger.info("Alert sent to ServiceNow")

    def get_info(self):
        return {'type': 'ServiceNow',
                'self.servicenow_rest_url': self.servicenow_rest_url}


class AlertaAlerter(Alerter):
    """ Creates an Alerta event for each alert """
    required_options = frozenset(['alerta_api_url'])

    def __init__(self, rule):
        super(AlertaAlerter, self).__init__(rule)

        # Setup defaul parameters
        self.url = self.rule.get('alerta_api_url', None)
        self.api_key = self.rule.get('alerta_api_key', None)
        self.timeout = self.rule.get('alerta_timeout', 86400)
        self.use_match_timestamp = self.rule.get('alerta_use_match_timestamp', False)
        self.use_qk_as_resource = self.rule.get('alerta_use_qk_as_resource', False)
        self.verify_ssl = not self.rule.get('alerta_api_skip_ssl', False)
        self.missing_text = self.rule.get('alert_missing_value', '<MISSING VALUE>')

        # Fill up default values of the API JSON payload
        self.severity = self.rule.get('alerta_severity', 'warning')
        self.resource = self.rule.get('alerta_resource', 'elastalert')
        self.environment = self.rule.get('alerta_environment', 'Production')
        self.origin = self.rule.get('alerta_origin', 'elastalert')
        self.service = self.rule.get('alerta_service', ['elastalert'])
        self.text = self.rule.get('alerta_text', 'elastalert')
        self.type = self.rule.get('alerta_type', 'elastalert')
        self.event = self.rule.get('alerta_event', 'elastalert')
        self.correlate = self.rule.get('alerta_correlate', [])
        self.tags = self.rule.get('alerta_tags', [])
        self.group = self.rule.get('alerta_group', '')
        self.attributes_keys = self.rule.get('alerta_attributes_keys', [])
        self.attributes_values = self.rule.get('alerta_attributes_values', [])
        self.value = self.rule.get('alerta_value', '')

    def alert(self, matches):
        # Override the resource if requested
        if self.use_qk_as_resource and 'query_key' in self.rule and lookup_es_key(matches[0], self.rule['query_key']):
            self.resource = lookup_es_key(matches[0], self.rule['query_key'])

        headers = {'content-type': 'application/json'}
        if self.api_key is not None:
            headers['Authorization'] = 'Key %s' % (self.rule['alerta_api_key'])

        alerta_payload = self.get_json_payload(matches[0])

        try:
            response = requests.post(self.url, data=alerta_payload, headers=headers, verify=self.verify_ssl)
            response.raise_for_status()
        except RequestException as e:
            raise EAException("Error posting to Alerta: %s" % e)
        elastalert_logger.info("Alert sent to Alerta")

    def create_default_title(self, matches):
        title = '%s' % (self.rule['name'])
        # If the rule has a query_key, add that value
        if 'query_key' in self.rule:
            qk = matches[0].get(self.rule['query_key'])
            if qk:
                title += '.%s' % (qk)
        return title

    def get_info(self):
        return {'type': 'alerta',
                'alerta_url': self.url}

    def get_json_payload(self, match):
        """
            Builds the API Create Alert body, as in
            http://alerta.readthedocs.io/en/latest/api/reference.html#create-an-alert

            For the values that could have references to fields on the match, resolve those references.

        """

        # Using default text and event title if not defined in rule
        alerta_text = self.rule['type'].get_match_str([match]) if self.text == '' else resolve_string(self.text, match, self.missing_text)
        alerta_event = self.create_default_title([match]) if self.event == '' else resolve_string(self.event, match, self.missing_text)

        match_timestamp = lookup_es_key(match, self.rule.get('timestamp_field', '@timestamp'))
        if match_timestamp is None:
            match_timestamp = datetime.datetime.now().strftime("%Y-%m-%dT%H:%M:%S.%fZ")
        if self.use_match_timestamp:
            createTime = ts_to_dt(match_timestamp).strftime("%Y-%m-%dT%H:%M:%S.%fZ")
        else:
            createTime = datetime.datetime.now().strftime("%Y-%m-%dT%H:%M:%S.%fZ")

        alerta_payload_dict = {
            'resource': resolve_string(self.resource, match, self.missing_text),
            'severity': self.severity,
            'timeout': self.timeout,
            'createTime': createTime,
            'type': self.type,
            'environment': resolve_string(self.environment, match, self.missing_text),
            'origin': resolve_string(self.origin, match, self.missing_text),
            'group': resolve_string(self.group, match, self.missing_text),
            'event': alerta_event,
            'text': alerta_text,
            'value': resolve_string(self.value, match, self.missing_text),
            'service': [resolve_string(a_service, match, self.missing_text) for a_service in self.service],
            'tags': [resolve_string(a_tag, match, self.missing_text) for a_tag in self.tags],
            'correlate': [resolve_string(an_event, match, self.missing_text) for an_event in self.correlate],
            'attributes': dict(zip(self.attributes_keys,
                               [resolve_string(a_value, match, self.missing_text) for a_value in self.attributes_values])),
            'rawData': self.create_alert_body([match]),
        }

        try:
            payload = json.dumps(alerta_payload_dict, cls=DateTimeEncoder)
        except Exception as e:
            raise Exception("Error building Alerta request: %s" % e)
        return payload


class HTTPPostAlerter(Alerter):
    """ Requested elasticsearch indices are sent by HTTP POST. Encoded with JSON. """

    def __init__(self, rule):
        super(HTTPPostAlerter, self).__init__(rule)
        post_url = self.rule.get('http_post_url')
        if isinstance(post_url, basestring):
            post_url = [post_url]
        self.post_url = post_url
        self.post_proxy = self.rule.get('http_post_proxy')
        self.post_payload = self.rule.get('http_post_payload', {})
        self.post_static_payload = self.rule.get('http_post_static_payload', {})
        self.post_all_values = self.rule.get('http_post_all_values', not self.post_payload)
        self.post_http_headers = self.rule.get('http_post_headers', {})
        self.timeout = self.rule.get('http_post_timeout', 10)

    def alert(self, matches):
        """ Each match will trigger a POST to the specified endpoint(s). """
        for match in matches:
            payload = match if self.post_all_values else {}
            payload.update(self.post_static_payload)
            for post_key, es_key in self.post_payload.items():
                payload[post_key] = lookup_es_key(match, es_key)
            headers = {
                "Content-Type": "application/json",
                "Accept": "application/json;charset=utf-8"
            }
            headers.update(self.post_http_headers)
            proxies = {'https': self.post_proxy} if self.post_proxy else None
            for url in self.post_url:
                try:
                    response = requests.post(url, data=json.dumps(payload, cls=DateTimeEncoder),
                                             headers=headers, proxies=proxies, timeout=self.timeout)
                    response.raise_for_status()
                except RequestException as e:
                    raise EAException("Error posting HTTP Post alert: %s" % e)
            elastalert_logger.info("HTTP Post alert sent.")

    def get_info(self):
        return {'type': 'http_post',
                'http_post_webhook_url': self.post_url}


class StrideHTMLParser(HTMLParser):
    """Parse html into stride's fabric structure"""

    def __init__(self):
        """
        Define a couple markup place holders.
        """
        self.content = []
        self.mark = None
        HTMLParser.__init__(self)

    def handle_starttag(self, tag, attrs):
        """Identify and verify starting tag is fabric compatible."""
        if tag == 'b' or tag == 'strong':
            self.mark = dict(type='strong')
        if tag == 'u':
            self.mark = dict(type='underline')
        if tag == 'a':
            self.mark = dict(type='link', attrs=dict(attrs))

    def handle_endtag(self, tag):
        """Clear mark on endtag."""
        self.mark = None

    def handle_data(self, data):
        """Construct data node for our data."""
        node = dict(type='text', text=data)
        if self.mark:
            node['marks'] = [self.mark]
        self.content.append(node)


class StrideAlerter(Alerter):
    """ Creates a Stride conversation message for each alert """

    required_options = frozenset(
        ['stride_access_token', 'stride_cloud_id', 'stride_conversation_id'])

    def __init__(self, rule):
        super(StrideAlerter, self).__init__(rule)

        self.stride_access_token = self.rule['stride_access_token']
        self.stride_cloud_id = self.rule['stride_cloud_id']
        self.stride_conversation_id = self.rule['stride_conversation_id']
        self.stride_ignore_ssl_errors = self.rule.get('stride_ignore_ssl_errors', False)
        self.stride_proxy = self.rule.get('stride_proxy', None)
        self.url = 'https://api.atlassian.com/site/%s/conversation/%s/message' % (
            self.stride_cloud_id, self.stride_conversation_id)

    def alert(self, matches):
        body = self.create_alert_body(matches).strip()

        # parse body with StrideHTMLParser
        parser = StrideHTMLParser()
        parser.feed(body)

        # Post to Stride
        headers = {
            'content-type': 'application/json',
            'Authorization': 'Bearer {}'.format(self.stride_access_token)
        }

        # set https proxy, if it was provided
        proxies = {'https': self.stride_proxy} if self.stride_proxy else None

        # build stride json payload
        # https://developer.atlassian.com/cloud/stride/apis/document/structure/
        payload = {'body': {'version': 1, 'type': "doc", 'content': [
            {'type': "panel", 'attrs': {'panelType': "warning"}, 'content': [
                {'type': 'paragraph', 'content': parser.content}
            ]}
        ]}}

        try:
            if self.stride_ignore_ssl_errors:
                requests.packages.urllib3.disable_warnings()
            response = requests.post(
                self.url, data=json.dumps(payload, cls=DateTimeEncoder),
                headers=headers, verify=not self.stride_ignore_ssl_errors,
                proxies=proxies)
            warnings.resetwarnings()
            response.raise_for_status()
        except RequestException as e:
            raise EAException("Error posting to Stride: %s" % e)
        elastalert_logger.info(
            "Alert sent to Stride conversation %s" % self.stride_conversation_id)

    def get_info(self):
        return {'type': 'stride',
                'stride_cloud_id': self.stride_cloud_id,
<<<<<<< HEAD
                'stride_converstation_id': self.stride_converstation_id}


class LineNotifyAlerter(Alerter):
    """ Created a Line Notify for each alert """
    required_option = frozenset(["linenotify_access_token"])

    def __init__(self, rule):
        super(LineNotifyAlerter, self).__init__(rule)
        self.linenotify_access_token = self.rule["linenotify_access_token"]

    def alert(self, matches):
        body = self.create_alert_body(matches)
        # post to Line Notify
        headers = {
            "Content-Type": "application/x-www-form-urlencoded",
            "Authorization": "Bearer {}".format(self.linenotify_access_token)
        }
        payload = {
            "message": body
        }
        try:
            response = requests.post("https://notify-api.line.me/api/notify", data=payload, headers=headers)
            response.raise_for_status()
        except RequestException as e:
            raise EAException("Error posting to Line Notify: %s" % e)
        elastalert_logger.info("Alert sent to Line Notify")

    def get_info(self):
        return {"type": "linenotify", "linenotify_access_token": self.linenotify_access_token}
=======
                'stride_conversation_id': self.stride_conversation_id}


class HiveAlerter(Alerter):
    """
    Use matched data to create alerts containing observables in an instance of TheHive
    """

    required_options = set(['hive_connection', 'hive_alert_config'])

    def alert(self, matches):

        connection_details = self.rule['hive_connection']

        api = TheHiveApi(
            '{hive_host}:{hive_port}'.format(**connection_details),
            connection_details.get('hive_apikey', ''),
            proxies=connection_details.get('hive_proxies', {'http': '', 'https': ''}),
            cert=connection_details.get('hive_verify', False))

        for match in matches:
            context = {'rule': self.rule, 'match': match}

            artifacts = []
            for mapping in self.rule.get('hive_observable_data_mapping', []):
                for observable_type, match_data_key in mapping.iteritems():
                    try:
                        if match_data_key.replace("{match[", "").replace("]}", "") in context['match']:
                            artifacts.append(AlertArtifact(dataType=observable_type, data=match_data_key.format(**context)))
                    except KeyError:
                        raise KeyError('\nformat string\n{}\nmatch data\n{}'.format(match_data_key, context))

            alert_config = {
                'artifacts': artifacts,
                'sourceRef': str(uuid.uuid4())[0:6],
                'title': '{rule[index]}_{rule[name]}'.format(**context)
            }
            alert_config.update(self.rule.get('hive_alert_config', {}))

            for alert_config_field, alert_config_value in alert_config.iteritems():
                if isinstance(alert_config_value, basestring):
                    alert_config[alert_config_field] = alert_config_value.format(**context)
                elif isinstance(alert_config_value, (list, tuple)):
                    formatted_list = []
                    for element in alert_config_value:
                        try:
                            formatted_list.append(element.format(**context))
                        except (AttributeError, KeyError):
                            formatted_list.append(element)
                    alert_config[alert_config_field] = formatted_list

            alert = Alert(**alert_config)
            response = api.create_alert(alert)
            if response.status_code != 201:
                raise Exception('alert not successfully created in TheHive\n{}'.format(response.text))

    def get_info(self):

        return {
            'type': 'hivealerter',
            'hive_host': self.rule.get('hive_connection', {}).get('hive_host', '')
        }
>>>>>>> d8cba6a8
<|MERGE_RESOLUTION|>--- conflicted
+++ resolved
@@ -2054,7 +2054,6 @@
     def get_info(self):
         return {'type': 'stride',
                 'stride_cloud_id': self.stride_cloud_id,
-<<<<<<< HEAD
                 'stride_converstation_id': self.stride_converstation_id}
 
 
@@ -2085,8 +2084,6 @@
 
     def get_info(self):
         return {"type": "linenotify", "linenotify_access_token": self.linenotify_access_token}
-=======
-                'stride_conversation_id': self.stride_conversation_id}
 
 
 class HiveAlerter(Alerter):
@@ -2147,5 +2144,4 @@
         return {
             'type': 'hivealerter',
             'hive_host': self.rule.get('hive_connection', {}).get('hive_host', '')
-        }
->>>>>>> d8cba6a8
+        }