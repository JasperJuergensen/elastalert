--- conflicted
+++ resolved
@@ -316,58 +316,6 @@
                 if errors and args.stop_error:
                     exit(1)
 
-<<<<<<< HEAD
-=======
-    def load_conf(self, rules, args):
-        """ Loads a default conf dictionary (from global config file, if provided, or hard-coded mocked data),
-            for initializing rules. Also initializes rules.
-
-            :return: the default rule configuration, a dictionary """
-        if args.config is not None:
-            with open(args.config) as fh:
-                conf = yaml.load(fh)
-        else:
-            if os.path.isfile('config.yaml'):
-                with open('config.yaml') as fh:
-                    conf = yaml.load(fh)
-            else:
-                conf = {}
-
-        # Need to convert these parameters to datetime objects
-        for key in ['buffer_time', 'run_every', 'alert_time_limit', 'old_query_limit']:
-            if key in conf:
-                conf[key] = datetime.timedelta(**conf[key])
-
-        # Mock configuration. This specifies the base values for attributes, unless supplied otherwise.
-        conf_default = {
-            'rules_folder': 'rules',
-            'es_host': 'localhost',
-            'es_port': 14900,
-            'writeback_index': 'wb',
-            'max_query_size': 10000,
-            'alert_time_limit': datetime.timedelta(hours=24),
-            'old_query_limit': datetime.timedelta(weeks=1),
-            'run_every': datetime.timedelta(minutes=5),
-            'disable_rules_on_error': False,
-            'buffer_time': datetime.timedelta(minutes=45),
-            'scroll_keepalive': '30s'
-        }
-
-        for key in conf_default:
-            if key not in conf:
-                conf[key] = conf_default[key]
-        elastalert.config.base_config = copy.deepcopy(conf)
-        load_options(rules, conf, args.file)
-
-        if args.formatted_output:
-            self.formatted_output['success'] = True
-            self.formatted_output['name'] = rules['name']
-        else:
-            print("Successfully loaded %s\n" % (rules['name']))
-
-        return conf
-
->>>>>>> 6517af52
     def run_rule_test(self):
         """
         Uses args to run the various components of MockElastAlerter such as loading the file, saving data, loading data, and running.
