--- conflicted
+++ resolved
@@ -226,7 +226,6 @@
     properties:
       type: {enum: [percentage_match]}
 
-<<<<<<< HEAD
   - title: Model as a Service
     required: [maas]
     properties:
@@ -239,7 +238,7 @@
       type: {enum: [maas_aggregation]}
       maas: *maas_agg
 
-=======
+
   - title: Correlation
     required: [event_name_field, state_machine]
     properties:
@@ -278,7 +277,6 @@
       remove_on_failed_precondition: {type: boolean}
       remove_on_not_accepted: {type: boolean}
       mutitple_alerts: {type: boolean}
->>>>>>> bc66d24a
 
   - title: Custom Rule from Module
     properties:
