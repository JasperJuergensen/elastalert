from elastalert.exceptions import EAConfigException
from elastalert.queries.elasticsearch_query import ElasticsearchSpikeAggregationQuery
from elastalert.queries.query_factory import QueryFactory
from elastalert.ruletypes import RuleType
from elastalert.utils import arithmetic
from elastalert.utils.time import pretty_ts


class SpikeMetricAggregationRule(RuleType):

    required_options = frozenset(
        ["metric_agg_key", "metric_agg_type", "spike_height", "spike_type"]
    )
    allowed_aggregations = frozenset(
        ["min", "max", "avg", "sum", "cardinality", "value_count"]
    )
    allowed_ref_aggregations = frozenset(
        ["min", "max", "variance", "std_deviation", "median_absolute_deviation"]
    )
    # TODO median and percentiles

    def __init__(self, rule_config, *args, **kwargs):
        super().__init__(rule_config, *args, **kwargs)
        self.timeframe = self.rule_config["timeframe"]
        self.ts_field = self.rules.get("timestamp_field", "@timestamp")
        self.data_field = "value"

        if self.rule_config["metric_agg_type"] not in self.allowed_aggregations:
            raise EAConfigException(
                "metric_agg_type must be one of %s" % (str(self.allowed_aggregations))
            )
        if (
            self.rule_config.get("metric_ref_agg_type")
            and self.rule_config["metric_ref_agg_type"]
            not in self.allowed_ref_aggregations
        ):
            raise EAConfigException(
                "metric_ref_agg_type must be one of %s"
                % (str(self.allowed_ref_aggregations))
            )

        self.ref_window_count = self.rule_config.get("ref_window_count", 1)
        self.spike_ref_metric = arithmetic.Mapping.get(
            self.rule_config.get("spike_ref_metric", "mean")
        )
        self.spike_ref_metric_args = self.rule_config.get(
            "spike_ref_metric_args", dict()
        )
        self.spike_height_metric = arithmetic.Mapping.get(
            self.rule_config.get("spike_height_metric", "fixed"), lambda ref: ref[0]
        )
        self.spike_height_metric_args = self.rule_config.get(
            "spike_height_metric_args", dict()
        )
        if (
            self.rule_config.get("spike_height_metric", "fixed") != "fixed"
            and self.ref_window_count == 1
        ):
            raise EAConfigException(
                "If spike_height_ref is set to something other than fixed, ref_count must be > 1"
            )

        self.windows = dict()
        self.metric_key = (
            "metric_"
            + self.rule_config["metric_agg_key"]
            + "_"
            + self.rule_config["metric_agg_type"]
        )
        self.metric_ref_key = (
            "metric_ref_"
            + self.rule_config["metric_agg_key"]
            + "_"
            + self.rule_config.get("metric_ref_agg_type", "fixed")
        )

        if self.rule_config.get("metric_ref_agg_type") and self.rule_config[
            "metric_ref_agg_type"
        ] in ["variance", "std_deviation"]:
            self.data_field = self.rule_config["metric_ref_agg_type"]
            self.rule_config["metric_ref_agg_type"] = "extended_stats"

        self.rule_config[
            "aggregation_query_element"
        ] = self.generate_aggregation_query()
        self.garbage_collect_count = 0

    def add_aggregation_data(self, payload):
        for timestamp, payload_data in payload.items():
            if "bucket_aggs" in payload_data:
                self.unwrap_term_buckets(timestamp, payload_data["bucket_aggs"])
            else:
                agg_value = payload_data[self.metric_key]["value"]
                ref_agg_value = payload_data.get(self.metric_ref_key, {}).get(
                    self.data_field, agg_value
                )
                self.windows.setdefault("all", []).append((agg_value, ref_agg_value))

    def unwrap_term_buckets(self, timestamp, term_buckets, qk=[]):
        """
        create separate spike event trackers for each term,
        handle compound query keys
        """
        for term_data in term_buckets["buckets"]:
            qk.append(term_data["key"])

            # handle compound query keys (nested aggregations)
            if term_data.get("bucket_aggs"):
                self.unwrap_term_buckets(timestamp, term_data["bucket_aggs"], qk)
                # reset the query key to consider the proper depth for N > 2
                del qk[-1]
                continue

            qk_str = ",".join(qk)
            agg_value = term_data[self.metric_key]["value"]
            ref_agg_value = term_data.get(self.metric_ref_key, {}).get(
                self.data_field, agg_value
            )
            self.windows.setdefault(qk_str, []).append((agg_value, ref_agg_value))

            # handle unpack of lowest level
            del qk[-1]

    def init_query_factory(self) -> QueryFactory:
        return QueryFactory(
            ElasticsearchSpikeAggregationQuery,
            self.rule_config,
            self.add_aggregation_data,
            self.es,
        )

    def generate_aggregation_query(self) -> dict:
        """"""
        query = {}
        if self.rule_config.get("metric_agg_script"):
            query[self.metric_key] = {
                self.rules["metric_agg_type"]: self.rule_config["metric_agg_script"]
            }
        else:
            query[self.metric_key] = {
                self.rule_config["metric_agg_type"]: {
                    "field": self.rule_config["metric_agg_key"]
                }
            }
        if self.rule_config.get("metric_ref_agg_type"):
            query[self.metric_ref_key] = {
                self.rule_config["metric_ref_agg_type"]: {
                    "field": self.rule_config["metric_agg_key"]
                }
            }
        return query

    def garbage_collect(self, timestamp):
        if self.garbage_collect_count < self.ref_window_count:
            # we don't have all data
            self.garbage_collect_count += 1
        else:
            for qk, window_data in self.windows.items():
                cur = window_data[-1][0]
                refs, ref_aggs = map(list, zip(*window_data[:-1]))
                ref = self.spike_ref_metric(refs, **self.spike_ref_metric_args)
                ref_metric = self.spike_height_metric(
                    ref_aggs, **self.spike_height_metric_args
                )
                if cur < self.rules.get("threshold_cur", 0) or ref < self.rules.get(
                    "threshold_ref", 0
                ):
                    return
                if (
                    self.rule_config.get("spike_height_metric", "fixed") == "fixed"
                    and self.rule_config.get("metric_ref_agg_type") is None
                ):
                    up_ref_value = ref * self.rule_config["spike_height"]
                    down_ref_value = ref / self.rule_config["spike_height"]
                else:
                    up_ref_value = ref + ref_metric * self.rule_config["spike_height"]
                    down_ref_value = ref - (
                        ref_metric * self.rule_config["spike_height"]
                    )
                if (
                    self.rule_config["spike_type"] in ["both", "up"]
                    and cur >= up_ref_value
                ) or (
                    self.rule_config["spike_type"] in ["both", "down"]
                    and cur <= down_ref_value
                ):
                    match = {
                        "spike_count": cur,
                        "reference_count": ref,
                        "reference_metric_value": ref_metric,
                        self.ts_field: timestamp,
                    }
                    self.add_match(match)

            # clear window information
            self.windows = {}
            self.garbage_collect_count = 0

    def get_match_str(self, match):
        """
        Overwrite SpikeRule's message to relate to the aggregation type & field instead of count
        """
        message = "An abnormal {0} of {1} ({2}) occurred around {3}.\n".format(
            self.rules["metric_agg_type"],
            self.rules["metric_agg_key"],
            round(match["spike_count"], 2),
            pretty_ts(match[self.ts_field], self.rules.get("use_local_time")),
        )
        message += "Preceding that time, there was a {0} of {1} of ({2}) within {3}\n\n".format(
            self.rules["metric_agg_type"],
            self.rules["metric_agg_key"],
            round(match["reference_count"], 2),
            self.rules["timeframe"],
        )
<<<<<<< HEAD
        return message

    def check_matches(self, timestamp, query_key, aggregation_data):
        raise NotImplementedError

    def garbage_collect(self, timestamp):
        pass
=======
        return message
>>>>>>> 33e80e08
<|MERGE_RESOLUTION|>--- conflicted
+++ resolved
@@ -212,14 +212,4 @@
             round(match["reference_count"], 2),
             self.rules["timeframe"],
         )
-<<<<<<< HEAD
-        return message
-
-    def check_matches(self, timestamp, query_key, aggregation_data):
-        raise NotImplementedError
-
-    def garbage_collect(self, timestamp):
-        pass
-=======
-        return message
->>>>>>> 33e80e08
+        return message