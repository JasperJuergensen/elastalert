# -*- coding: utf-8 -*-
import argparse
import copy
import datetime
import json
import logging
import os
import random
import signal
import sys
import threading
import time
import timeit
import traceback
from email.mime.text import MIMEText
from smtplib import SMTP
from smtplib import SMTPException
from socket import error

import dateutil.tz
import kibana
import pytz
import yaml
from alerts import DebugAlerter
from apscheduler.schedulers.background import BackgroundScheduler
from config import load_conf
from croniter import croniter
from elasticsearch.exceptions import ConnectionError
from elasticsearch.exceptions import ElasticsearchException
from elasticsearch.exceptions import TransportError
from enhancements import DropMatchException
from ruletypes import FlatlineRule
from util import add_raw_postfix
from util import cronite_datetime_to_timestamp
from util import dt_to_ts
from util import dt_to_unix
from util import EAException
from util import elastalert_logger
from util import elasticsearch_client
from util import format_index
from util import lookup_es_key
from util import parse_deadline
from util import parse_duration
from util import pretty_ts
from util import replace_dots_in_field_names
from util import seconds
from util import set_es_key
from util import total_seconds
from util import ts_add
from util import ts_now
from util import ts_to_dt
from util import unix_to_dt


class ElastAlerter(object):
    """ The main ElastAlert runner. This class holds all state about active rules,
    controls when queries are run, and passes information between rules and alerts.

    :param args: An argparse arguments instance. Should contain debug and start

    :param conf: The configuration dictionary. At the top level, this
    contains global options, and under 'rules', contains all state relating
    to rules and alerts. In each rule in conf['rules'], the RuleType and Alerter
    instances live under 'type' and 'alerts', respectively. The conf dictionary
    should not be passed directly from a configuration file, but must be populated
    by config.py:load_rules instead. """

    thread_data = threading.local()

    def parse_args(self, args):
        parser = argparse.ArgumentParser()
        parser.add_argument(
            '--config',
            action='store',
            dest='config',
            default="config.yaml",
            help='Global config file (default: config.yaml)')
        parser.add_argument('--debug', action='store_true', dest='debug', help='Suppresses alerts and prints information instead. '
                                                                               'Not compatible with `--verbose`')
        parser.add_argument('--rule', dest='rule', help='Run only a specific rule (by filename, must still be in rules folder)')
        parser.add_argument('--silence', dest='silence', help='Silence rule for a time period. Must be used with --rule. Usage: '
                                                              '--silence <units>=<number>, eg. --silence hours=2')
        parser.add_argument('--start', dest='start', help='YYYY-MM-DDTHH:MM:SS Start querying from this timestamp. '
                                                          'Use "NOW" to start from current time. (Default: present)')
        parser.add_argument('--end', dest='end', help='YYYY-MM-DDTHH:MM:SS Query to this timestamp. (Default: present)')
        parser.add_argument('--verbose', action='store_true', dest='verbose', help='Increase verbosity without suppressing alerts. '
                                                                                   'Not compatible with `--debug`')
        parser.add_argument('--patience', action='store', dest='timeout',
                            type=parse_duration,
                            default=datetime.timedelta(),
                            help='Maximum time to wait for ElasticSearch to become responsive.  Usage: '
                            '--patience <units>=<number>. e.g. --patience minutes=5')
        parser.add_argument(
            '--pin_rules',
            action='store_true',
            dest='pin_rules',
            help='Stop ElastAlert from monitoring config file changes')
        parser.add_argument('--es_debug', action='store_true', dest='es_debug', help='Enable verbose logging from Elasticsearch queries')
        parser.add_argument(
            '--es_debug_trace',
            action='store',
            dest='es_debug_trace',
            help='Enable logging from Elasticsearch queries as curl command. Queries will be logged to file. Note that '
                 'this will incorrectly display localhost:9200 as the host/port')
        self.args = parser.parse_args(args)

    def __init__(self, args):
        self.parse_args(args)
        self.debug = self.args.debug
        self.verbose = self.args.verbose

<<<<<<< HEAD
        self.conf = load_rules(self.args)
        print len(self.conf['rules']), 'rules loaded'
=======
        if self.verbose and self.debug:
            elastalert_logger.info(
                "Note: --debug and --verbose flags are set. --debug takes precedent."
            )

        if self.verbose or self.debug:
            elastalert_logger.setLevel(logging.INFO)

        if self.debug:
            elastalert_logger.info(
                """Note: In debug mode, alerts will be logged to console but NOT actually sent.
                To send them but remain verbose, use --verbose instead."""
            )

        if not self.args.es_debug:
            logging.getLogger('elasticsearch').setLevel(logging.WARNING)

        if self.args.es_debug_trace:
            tracer = logging.getLogger('elasticsearch.trace')
            tracer.setLevel(logging.INFO)
            tracer.addHandler(logging.FileHandler(self.args.es_debug_trace))

        self.conf = load_conf(self.args)
        self.rules_loader = self.conf['rules_loader']
>>>>>>> ff5769a1
        self.max_query_size = self.conf['max_query_size']
        self.scroll_keepalive = self.conf['scroll_keepalive']
        self.rules = self.rules_loader.load(self.conf, self.args)
        self.writeback_index = self.conf['writeback_index']
        self.writeback_alias = self.conf['writeback_alias']
        self.run_every = self.conf['run_every']
        self.alert_time_limit = self.conf['alert_time_limit']
        self.old_query_limit = self.conf['old_query_limit']
        self.disable_rules_on_error = self.conf['disable_rules_on_error']
        self.notify_email = self.conf.get('notify_email', [])
        self.from_addr = self.conf.get('from_addr', 'ElastAlert')
        self.smtp_host = self.conf.get('smtp_host', 'localhost')
        self.max_aggregation = self.conf.get('max_aggregation', 10000)
        self.buffer_time = self.conf['buffer_time']
        self.silence_cache = {}
        self.rule_hashes = self.rules_loader.get_hashes(self.conf, self.args.rule)
        self.starttime = self.args.start
        self.disabled_rules = []
        self.replace_dots_in_field_names = self.conf.get('replace_dots_in_field_names', False)
        self.thread_data.num_hits = 0
        self.thread_data.num_dupes = 0
        self.scheduler = BackgroundScheduler()
        self.string_multi_field_name = self.conf.get('string_multi_field_name', False)
        self.add_metadata_alert = self.conf.get('add_metadata_alert', False)

        self.writeback_es = elasticsearch_client(self.conf)

        remove = []
        for rule in self.rules:
            if not self.init_rule(rule):
                remove.append(rule)
        map(self.rules.remove, remove)

        if self.args.silence:
            self.silence()

    @staticmethod
    def get_index(rule, starttime=None, endtime=None):
        """ Gets the index for a rule. If strftime is set and starttime and endtime
        are provided, it will return a comma seperated list of indices. If strftime
        is set but starttime and endtime are not provided, it will replace all format
        tokens with a wildcard. """
        index = rule['index']
        add_extra = rule.get('search_extra_index', False)
        if rule.get('use_strftime_index'):
            if starttime and endtime:
                return format_index(index, starttime, endtime, add_extra)
            else:
                # Replace the substring containing format characters with a *
                format_start = index.find('%')
                format_end = index.rfind('%') + 2
                return index[:format_start] + '*' + index[format_end:]
        else:
            return index

<<<<<<< HEAD
=======
    def get_writeback_index(self, doc_type, rule=None, match_body=None):
        writeback_index = self.writeback_index
        if rule is None or 'writeback_suffix' not in rule:
            if self.is_atleastsix():
                if doc_type == 'silence':
                    writeback_index += '_silence'
                elif doc_type == 'past_elastalert':
                    writeback_index += '_past'
                elif doc_type == 'elastalert_status':
                    writeback_index += '_status'
                elif doc_type == 'elastalert_error':
                    writeback_index += '_error'
        else:
            try:
                suffix = rule['writeback_suffix'].format(match_body or {})
                suffix = datetime.datetime.utcnow().strftime(suffix)
                writeback_index += '_' + suffix
            except KeyError as e:
                elastalert_logger.critical('Failed to add suffix. Unknown key %s' % str(e))
                pass

        return writeback_index

>>>>>>> ff5769a1
    @staticmethod
    def get_query(filters, starttime=None, endtime=None, sort=True, timestamp_field='@timestamp', to_ts_func=dt_to_ts, desc=False,
                  five=False):
        """ Returns a query dict that will apply a list of filters, filter by
        start and end time, and sort results by timestamp.

        :param filters: A list of Elasticsearch filters to use.
        :param starttime: A timestamp to use as the start time of the query.
        :param endtime: A timestamp to use as the end time of the query.
        :param sort: If true, sort results by timestamp. (Default True)
        :return: A query dictionary to pass to Elasticsearch.
        """
        starttime = to_ts_func(starttime)
        endtime = to_ts_func(endtime)
        filters = copy.copy(filters)
        es_filters = {'filter': {'bool': {'must': filters}}}
        if starttime and endtime:
            es_filters['filter']['bool']['must'].insert(0, {'range': {timestamp_field: {'gt': starttime,
                                                                                        'lte': endtime}}})
        if five:
            query = {'query': {'bool': es_filters}}
        else:
            query = {'query': {'filtered': es_filters}}
        if sort:
            query['sort'] = [{timestamp_field: {'order': 'desc' if desc else 'asc'}}]
        return query

    def get_terms_query(self, query, rule, size, field, five=False):
        """ Takes a query generated by get_query and outputs a aggregation query """
        query_element = query['query']
        if 'sort' in query_element:
            query_element.pop('sort')
        if not five:
            query_element['filtered'].update({'aggs': {'counts': {'terms': {'field': field,
                                                                            'size': size,
                                                                            'min_doc_count': rule.get('min_doc_count', 1)}}}})
            aggs_query = {'aggs': query_element}
        else:
            aggs_query = query
            aggs_query['aggs'] = {'counts': {'terms': {'field': field,
                                                       'size': size,
                                                       'min_doc_count': rule.get('min_doc_count', 1)}}}
        return aggs_query

    def get_aggregation_query(self, query, rule, query_key, terms_size, timestamp_field='@timestamp'):
        """ Takes a query generated by get_query and outputs a aggregation query """
        query_element = query['query']
        if 'sort' in query_element:
            query_element.pop('sort')
        metric_agg_element = rule['aggregation_query_element']

        bucket_interval_period = rule.get('bucket_interval_period')
        if bucket_interval_period is not None:
            aggs_element = {
                'interval_aggs': {
                    'date_histogram': {
                        'field': timestamp_field,
                        'interval': bucket_interval_period},
                    'aggs': metric_agg_element
                }
            }
            if rule.get('bucket_offset_delta'):
                aggs_element['interval_aggs']['date_histogram']['offset'] = '+%ss' % (rule['bucket_offset_delta'])
        else:
            aggs_element = metric_agg_element

        if query_key is not None:
            for idx, key in reversed(list(enumerate(query_key.split(',')))):
                aggs_element = {'bucket_aggs': {'terms': {'field': key, 'size': terms_size,
                                                          'min_doc_count': rule.get('min_doc_count', 1)},
                                                'aggs': aggs_element}}

        if not rule['five']:
            query_element['filtered'].update({'aggs': aggs_element})
            aggs_query = {'aggs': query_element}
        else:
            aggs_query = query
            aggs_query['aggs'] = aggs_element
        return aggs_query

    def get_index_start(self, index, timestamp_field='@timestamp'):
        """ Query for one result sorted by timestamp to find the beginning of the index.

        :param index: The index of which to find the earliest event.
        :return: Timestamp of the earliest event.
        """
        query = {'sort': {timestamp_field: {'order': 'asc'}}}
        try:
            if self.thread_data.current_es.is_atleastsixsix():
                res = self.thread_data.current_es.search(index=index, size=1, body=query,
                                                         _source_includes=[timestamp_field], ignore_unavailable=True)
            else:
                res = self.thread_data.current_es.search(index=index, size=1, body=query, _source_include=[timestamp_field],
                                                         ignore_unavailable=True)
        except ElasticsearchException as e:
            self.handle_error("Elasticsearch query error: %s" % (e), {'index': index, 'query': query})
            return '1969-12-30T00:00:00Z'
        if len(res['hits']['hits']) == 0:
            # Index is completely empty, return a date before the epoch
            return '1969-12-30T00:00:00Z'
        return res['hits']['hits'][0][timestamp_field]

    @staticmethod
    def process_hits(rule, hits):
        """ Update the _source field for each hit received from ES based on the rule configuration.

        This replaces timestamps with datetime objects,
        folds important fields into _source and creates compound query_keys.

        :return: A list of processed _source dictionaries.
        """

        processed_hits = []
        for hit in hits:
            # Merge fields and _source
            hit.setdefault('_source', {})
            for key, value in hit.get('fields', {}).items():
                # Fields are returned as lists, assume any with length 1 are not arrays in _source
                # Except sometimes they aren't lists. This is dependent on ES version
                hit['_source'].setdefault(key, value[0] if type(value) is list and len(value) == 1 else value)

            # Convert the timestamp to a datetime
            ts = lookup_es_key(hit['_source'], rule['timestamp_field'])
            if not ts and not rule["_source_enabled"]:
                raise EAException(
                    "Error: No timestamp was found for hit. '_source_enabled' is set to false, check your mappings for stored fields"
                )

            set_es_key(hit['_source'], rule['timestamp_field'], rule['ts_to_dt'](ts))
            set_es_key(hit, rule['timestamp_field'], lookup_es_key(hit['_source'], rule['timestamp_field']))

            # Tack metadata fields into _source
            for field in ['_id', '_index', '_type']:
                if field in hit:
                    hit['_source'][field] = hit[field]

            if rule.get('compound_query_key'):
                values = [lookup_es_key(hit['_source'], key) for key in rule['compound_query_key']]
                hit['_source'][rule['query_key']] = ', '.join([unicode(value) for value in values])

            if rule.get('compound_aggregation_key'):
                values = [lookup_es_key(hit['_source'], key) for key in rule['compound_aggregation_key']]
                hit['_source'][rule['aggregation_key']] = ', '.join([unicode(value) for value in values])

            processed_hits.append(hit['_source'])

        return processed_hits

    def get_hits(self, rule, starttime, endtime, index, scroll=False):
        """ Query Elasticsearch for the given rule and return the results.
        :param rule: The rule configuration.
        :param starttime: The earliest time to query.
        :param endtime: The latest time to query.
        :return: A list of hits, bounded by rule['max_query_size'] (or self.max_query_size).
        """

        query = self.get_query(
            rule['filter'],
            starttime,
            endtime,
            timestamp_field=rule['timestamp_field'],
            to_ts_func=rule['dt_to_ts'],
            five=rule['five'],
        )
        if self.thread_data.current_es.is_atleastsixsix():
            extra_args = {'_source_includes': rule['include']}
        else:
            extra_args = {'_source_include': rule['include']}
        scroll_keepalive = rule.get('scroll_keepalive', self.scroll_keepalive)
        if not rule.get('_source_enabled'):
            if rule['five']:
                query['stored_fields'] = rule['include']
            else:
                query['fields'] = rule['include']
            extra_args = {}

        try:
            if scroll:
                res = self.thread_data.current_es.scroll(scroll_id=rule['scroll_id'], scroll=scroll_keepalive)
            else:
                res = self.thread_data.current_es.search(
                    scroll=scroll_keepalive,
                    index=index,
                    size=rule.get('max_query_size', self.max_query_size),
                    body=query,
                    ignore_unavailable=True,
                    **extra_args
                )

                if self.thread_data.current_es.is_atleastseven():
                    self.thread_data.total_hits = int(res['hits']['total']['value'])
                else:
                    self.thread_data.total_hits = int(res['hits']['total'])

            if len(res.get('_shards', {}).get('failures', [])) > 0:
                try:
                    errs = [e['reason']['reason'] for e in res['_shards']['failures'] if 'Failed to parse' in e['reason']['reason']]
                    if len(errs):
                        raise ElasticsearchException(errs)
                except (TypeError, KeyError):
                    # Different versions of ES have this formatted in different ways. Fallback to str-ing the whole thing
                    raise ElasticsearchException(str(res['_shards']['failures']))

            logging.debug(str(res))
        except ElasticsearchException as e:
            # Elasticsearch sometimes gives us GIGANTIC error messages
            # (so big that they will fill the entire terminal buffer)
            if len(str(e)) > 1024:
                e = str(e)[:1024] + '... (%d characters removed)' % (len(str(e)) - 1024)
            self.handle_error('Error running query: %s' % (e), {'rule': rule['name'], 'query': query})
            return None
        hits = res['hits']['hits']
        self.thread_data.num_hits += len(hits)
        lt = rule.get('use_local_time')
        status_log = "Queried rule %s from %s to %s: %s / %s hits" % (
            rule['name'],
            pretty_ts(starttime, lt),
            pretty_ts(endtime, lt),
            self.thread_data.num_hits,
            len(hits)
        )
        if self.thread_data.total_hits > rule.get('max_query_size', self.max_query_size):
            elastalert_logger.info("%s (scrolling..)" % status_log)
            rule['scroll_id'] = res['_scroll_id']
        else:
            elastalert_logger.info(status_log)

        hits = self.process_hits(rule, hits)

        # Record doc_type for use in get_top_counts
        if 'doc_type' not in rule and len(hits):
            rule['doc_type'] = hits[0]['_type']
        return hits

    def get_hits_count(self, rule, starttime, endtime, index):
        """ Query Elasticsearch for the count of results and returns a list of timestamps
        equal to the endtime. This allows the results to be passed to rules which expect
        an object for each hit.

        :param rule: The rule configuration dictionary.
        :param starttime: The earliest time to query.
        :param endtime: The latest time to query.
        :return: A dictionary mapping timestamps to number of hits for that time period.
        """
        query = self.get_query(
            rule['filter'],
            starttime,
            endtime,
            timestamp_field=rule['timestamp_field'],
            sort=False,
            to_ts_func=rule['dt_to_ts'],
            five=rule['five']
        )

        try:
            res = self.thread_data.current_es.count(index=index, doc_type=rule['doc_type'], body=query, ignore_unavailable=True)
        except ElasticsearchException as e:
            # Elasticsearch sometimes gives us GIGANTIC error messages
            # (so big that they will fill the entire terminal buffer)
            if len(str(e)) > 1024:
                e = str(e)[:1024] + '... (%d characters removed)' % (len(str(e)) - 1024)
            self.handle_error('Error running count query: %s' % (e), {'rule': rule['name'], 'query': query})
            return None

        self.thread_data.num_hits += res['count']
        lt = rule.get('use_local_time')
        elastalert_logger.info(
            "Queried rule %s from %s to %s: %s hits" % (rule['name'], pretty_ts(starttime, lt), pretty_ts(endtime, lt), res['count'])
        )
        return {endtime: res['count']}

    def get_hits_terms(self, rule, starttime, endtime, index, key, qk=None, size=None):
        rule_filter = copy.copy(rule['filter'])
        if qk:
            qk_list = qk.split(", ")
            end = None
            if rule['five']:
                end = '.keyword'
            else:
                end = '.raw'

            if len(qk_list) == 1:
                qk = qk_list[0]
                filter_key = rule['query_key']
                if rule.get('raw_count_keys', True) and not rule['query_key'].endswith(end):
                    filter_key = add_raw_postfix(filter_key, rule['five'])
                rule_filter.extend([{'term': {filter_key: qk}}])
            else:
                filter_keys = rule['compound_query_key']
                for i in range(len(filter_keys)):
                    key_with_postfix = filter_keys[i]
                    if rule.get('raw_count_keys', True) and not key.endswith(end):
                        key_with_postfix = add_raw_postfix(key_with_postfix, rule['five'])
                    rule_filter.extend([{'term': {key_with_postfix: qk_list[i]}}])

        base_query = self.get_query(
            rule_filter,
            starttime,
            endtime,
            timestamp_field=rule['timestamp_field'],
            sort=False,
            to_ts_func=rule['dt_to_ts'],
            five=rule['five']
        )
        if size is None:
            size = rule.get('terms_size', 50)
        query = self.get_terms_query(base_query, rule, size, key, rule['five'])

        try:
            if not rule['five']:
                res = self.thread_data.current_es.deprecated_search(
                    index=index,
                    doc_type=rule['doc_type'],
                    body=query,
                    search_type='count',
                    ignore_unavailable=True
                )
            else:
                res = self.thread_data.current_es.deprecated_search(index=index, doc_type=rule['doc_type'],
                                                                    body=query, size=0, ignore_unavailable=True)
        except ElasticsearchException as e:
            # Elasticsearch sometimes gives us GIGANTIC error messages
            # (so big that they will fill the entire terminal buffer)
            if len(str(e)) > 1024:
                e = str(e)[:1024] + '... (%d characters removed)' % (len(str(e)) - 1024)
            self.handle_error('Error running terms query: %s' % (e), {'rule': rule['name'], 'query': query})
            return None

        if 'aggregations' not in res:
            return {}
        if not rule['five']:
            buckets = res['aggregations']['filtered']['counts']['buckets']
        else:
            buckets = res['aggregations']['counts']['buckets']
        self.thread_data.num_hits += len(buckets)
        lt = rule.get('use_local_time')
        elastalert_logger.info(
            'Queried rule %s from %s to %s: %s buckets' % (rule['name'], pretty_ts(starttime, lt), pretty_ts(endtime, lt), len(buckets))
        )
        return {endtime: buckets}

    def get_hits_aggregation(self, rule, starttime, endtime, index, query_key, term_size=None):
        rule_filter = copy.copy(rule['filter'])
        base_query = self.get_query(
            rule_filter,
            starttime,
            endtime,
            timestamp_field=rule['timestamp_field'],
            sort=False,
            to_ts_func=rule['dt_to_ts'],
            five=rule['five']
        )
        if term_size is None:
            term_size = rule.get('terms_size', 50)
        query = self.get_aggregation_query(base_query, rule, query_key, term_size, rule['timestamp_field'])
        try:
            if not rule['five']:
                res = self.thread_data.current_es.deprecated_search(
                    index=index,
                    doc_type=rule.get('doc_type'),
                    body=query,
                    search_type='count',
                    ignore_unavailable=True
                )
            else:
                res = self.thread_data.current_es.deprecated_search(index=index, doc_type=rule.get('doc_type'),
                                                                    body=query, size=0, ignore_unavailable=True)
        except ElasticsearchException as e:
            if len(str(e)) > 1024:
                e = str(e)[:1024] + '... (%d characters removed)' % (len(str(e)) - 1024)
            self.handle_error('Error running query: %s' % (e), {'rule': rule['name']})
            return None
        if 'aggregations' not in res:
            return {}
        if not rule['five']:
            payload = res['aggregations']['filtered']
        else:
            payload = res['aggregations']

        if self.thread_data.current_es.is_atleastseven():
            self.thread_data.num_hits += res['hits']['total']['value']
        else:
            self.thread_data.num_hits += res['hits']['total']

        return {endtime: payload}

    def remove_duplicate_events(self, data, rule):
        new_events = []
        for event in data:
            if event['_id'] in rule['processed_hits']:
                continue

            # Remember the new data's IDs
            rule['processed_hits'][event['_id']] = lookup_es_key(event, rule['timestamp_field'])
            new_events.append(event)

        return new_events

    def remove_old_events(self, rule):
        # Anything older than the buffer time we can forget
        now = ts_now()
        remove = []
        buffer_time = rule.get('buffer_time', self.buffer_time)
        if rule.get('query_delay'):
            buffer_time += rule['query_delay']
        for _id, timestamp in rule['processed_hits'].iteritems():
            if now - timestamp > buffer_time:
                remove.append(_id)
        map(rule['processed_hits'].pop, remove)

    def run_query(self, rule, start=None, end=None, scroll=False):
        """ Query for the rule and pass all of the results to the RuleType instance.

        :param rule: The rule configuration.
        :param start: The earliest time to query.
        :param end: The latest time to query.
        Returns True on success and False on failure.
        """
        if start is None:
            start = self.get_index_start(rule['index'])
        if end is None:
            end = ts_now()

        # Reset hit counter and query
        rule_inst = rule['type']
        index = self.get_index(rule, start, end)
        if rule.get('use_count_query'):
            data = self.get_hits_count(rule, start, end, index)
        elif rule.get('use_terms_query'):
            data = self.get_hits_terms(rule, start, end, index, rule['query_key'])
        elif rule.get('aggregation_query_element'):
            data = self.get_hits_aggregation(rule, start, end, index, rule.get('query_key', None))
        else:
            data = self.get_hits(rule, start, end, index, scroll)
            if data:
                old_len = len(data)
                data = self.remove_duplicate_events(data, rule)
                self.thread_data.num_dupes += old_len - len(data)

        # There was an exception while querying
        if data is None:
            return False
        elif data:
            if rule.get('use_count_query'):
                rule_inst.add_count_data(data)
            elif rule.get('use_terms_query'):
                rule_inst.add_terms_data(data)
            elif rule.get('aggregation_query_element'):
                rule_inst.add_aggregation_data(data)
            else:
                rule_inst.add_data(data)

        try:
            if rule.get('scroll_id') and self.thread_data.num_hits < self.thread_data.total_hits:
                self.run_query(rule, start, end, scroll=True)
        except RuntimeError:
            # It's possible to scroll far enough to hit max recursive depth
            pass

        if 'scroll_id' in rule:
            rule.pop('scroll_id')

        return True

    def get_starttime(self, rule):
        """ Query ES for the last time we ran this rule.

        :param rule: The rule configuration.
        :return: A timestamp or None.
        """
        sort = {'sort': {'@timestamp': {'order': 'desc'}}}
        query = {'filter': {'term': {'rule_name': '%s' % (rule['name'])}}}
        if self.writeback_es.is_atleastfive():
            query = {'query': {'bool': query}}
        query.update(sort)

        try:
<<<<<<< HEAD
            doc_type = 'elastalert_status'
            index = self.writeback_es.resolve_writeback_index(self.writeback_index, doc_type)
            if self.writeback_es.is_atleastsixtwo():
                if self.writeback_es.is_atleastsixsix():
                    res = self.writeback_es.search(index=index, size=1, body=query,
                                                   _source_includes=['endtime', 'rule_name'])
                else:
                    res = self.writeback_es.search(index=index, size=1, body=query,
                                                   _source_include=['endtime', 'rule_name'])
            else:
                res = self.writeback_es.deprecated_search(index=index, doc_type=doc_type,
                                                          size=1, body=query, _source_include=['endtime', 'rule_name'])
=======
            index = self.get_writeback_index('elastalert_status')
            res = self.writeback_es.search(index=index, doc_type='elastalert_status',
                                           size=1, body=query, _source_include=['endtime', 'rule_name'])
>>>>>>> ff5769a1
            if res['hits']['hits']:
                endtime = ts_to_dt(res['hits']['hits'][0]['_source']['endtime'])

                if ts_now() - endtime < self.old_query_limit:
                    return endtime
                else:
                    elastalert_logger.info("Found expired previous run for %s at %s" % (rule['name'], endtime))
                    return None
        except (ElasticsearchException, KeyError) as e:
            self.handle_error('Error querying for last run: %s' % (e), {'rule': rule['name']})

    def set_starttime(self, rule, endtime):
        """ Given a rule and an endtime, sets the appropriate starttime for it. """
        # This means we are starting fresh
        if 'starttime' not in rule:
            if not rule.get('scan_entire_timeframe'):
                # Try to get the last run from Elasticsearch
                last_run_end = self.get_starttime(rule)
                if last_run_end:
                    rule['starttime'] = last_run_end
                    self.adjust_start_time_for_overlapping_agg_query(rule)
                    self.adjust_start_time_for_interval_sync(rule, endtime)
                    rule['minimum_starttime'] = rule['starttime']
                    return None

        # Use buffer for normal queries, or run_every increments otherwise
        # or, if scan_entire_timeframe, use timeframe

        if not rule.get('use_count_query') and not rule.get('use_terms_query'):
            if not rule.get('scan_entire_timeframe'):
                buffer_time = rule.get('buffer_time', self.buffer_time)
                buffer_delta = endtime - buffer_time
            else:
                buffer_delta = endtime - rule['timeframe']
            # If we started using a previous run, don't go past that
            if 'minimum_starttime' in rule and rule['minimum_starttime'] > buffer_delta:
                rule['starttime'] = rule['minimum_starttime']
            # If buffer_time doesn't bring us past the previous endtime, use that instead
            elif 'previous_endtime' in rule and rule['previous_endtime'] < buffer_delta:
                rule['starttime'] = rule['previous_endtime']
                self.adjust_start_time_for_overlapping_agg_query(rule)
            else:
                rule['starttime'] = buffer_delta

            self.adjust_start_time_for_interval_sync(rule, endtime)

        else:
            if not rule.get('scan_entire_timeframe'):
                # Query from the end of the last run, if it exists, otherwise a run_every sized window
                rule['starttime'] = rule.get('previous_endtime', endtime - self.run_every)
            else:
                rule['starttime'] = rule.get('previous_endtime', endtime - rule['timeframe'])

    def adjust_start_time_for_overlapping_agg_query(self, rule):
        if rule.get('aggregation_query_element'):
            if rule.get('allow_buffer_time_overlap') and not rule.get('use_run_every_query_size') and (
                    rule['buffer_time'] > rule['run_every']):
                rule['starttime'] = rule['starttime'] - (rule['buffer_time'] - rule['run_every'])
                rule['original_starttime'] = rule['starttime']

    def adjust_start_time_for_interval_sync(self, rule, endtime):
        # If aggregation query adjust bucket offset
        if rule.get('aggregation_query_element'):

            if rule.get('bucket_interval'):
                es_interval_delta = rule.get('bucket_interval_timedelta')
                unix_starttime = dt_to_unix(rule['starttime'])
                es_interval_delta_in_sec = total_seconds(es_interval_delta)
                offset = int(unix_starttime % es_interval_delta_in_sec)

                if rule.get('sync_bucket_interval'):
                    rule['starttime'] = unix_to_dt(unix_starttime - offset)
                    endtime = unix_to_dt(dt_to_unix(endtime) - offset)
                else:
                    rule['bucket_offset_delta'] = offset

    def get_segment_size(self, rule):
        """ The segment size is either buffer_size for queries which can overlap or run_every for queries
        which must be strictly separate. This mimicks the query size for when ElastAlert is running continuously. """
        if not rule.get('use_count_query') and not rule.get('use_terms_query') and not rule.get('aggregation_query_element'):
            return rule.get('buffer_time', self.buffer_time)
        elif rule.get('aggregation_query_element'):
            if rule.get('use_run_every_query_size'):
                return self.run_every
            else:
                return rule.get('buffer_time', self.buffer_time)
        else:
            return self.run_every

    def get_query_key_value(self, rule, match):
        # get the value for the match's query_key (or none) to form the key used for the silence_cache.
        # Flatline ruletype sets "key" instead of the actual query_key
        if isinstance(rule['type'], FlatlineRule) and 'key' in match:
            return unicode(match['key'])
        return self.get_named_key_value(rule, match, 'query_key')

    def get_aggregation_key_value(self, rule, match):
        # get the value for the match's aggregation_key (or none) to form the key used for grouped aggregates.
        return self.get_named_key_value(rule, match, 'aggregation_key')

    def get_named_key_value(self, rule, match, key_name):
        # search the match for the key specified in the rule to get the value
        if key_name in rule:
            try:
                key_value = lookup_es_key(match, rule[key_name])
                if key_value is not None:
                    # Only do the unicode conversion if we actually found something)
                    # otherwise we might transform None --> 'None'
                    key_value = unicode(key_value)
            except KeyError:
                # Some matches may not have the specified key
                # use a special token for these
                key_value = '_missing'
        else:
            key_value = None

        return key_value

    def enhance_filter(self, rule):
        """ If there is a blacklist or whitelist in rule then we add it to the filter.
        It adds it as a query_string. If there is already an query string its is appended
        with blacklist or whitelist.

        :param rule:
        :return:
        """
        if not rule.get('filter_by_list', True):
            return
        if 'blacklist' in rule:
            listname = 'blacklist'
        elif 'whitelist' in rule:
            listname = 'whitelist'
        else:
            return

        filters = rule['filter']
        additional_terms = []
        for term in rule[listname]:
            if not term.startswith('/') or not term.endswith('/'):
                additional_terms.append(rule['compare_key'] + ':"' + term + '"')
            else:
                # These are regular expressions and won't work if they are quoted
                additional_terms.append(rule['compare_key'] + ':' + term)
        if listname == 'whitelist':
            query = "NOT " + " AND NOT ".join(additional_terms)
        else:
            query = " OR ".join(additional_terms)
        query_str_filter = {'query_string': {'query': query}}
        if self.writeback_es.is_atleastfive():
            filters.append(query_str_filter)
        else:
            filters.append({'query': query_str_filter})
        logging.debug("Enhanced filter with {} terms: {}".format(listname, str(query_str_filter)))

    def run_rule(self, rule, endtime, starttime=None):
        """ Run a rule for a given time period, including querying and alerting on results.

        :param rule: The rule configuration.
        :param starttime: The earliest timestamp to query.
        :param endtime: The latest timestamp to query.
        :return: The number of matches that the rule produced.
        """
        run_start = time.time()
        self.thread_data.current_es = elasticsearch_client(rule)

        # If there are pending aggregate matches, try processing them
        for x in range(len(rule['agg_matches'])):
            match = rule['agg_matches'].pop()
            self.add_aggregated_alert(match, rule)

        # Start from provided time if it's given
        if starttime:
            rule['starttime'] = starttime
        else:
            self.set_starttime(rule, endtime)

        rule['original_starttime'] = rule['starttime']

        # Don't run if starttime was set to the future
        if ts_now() <= rule['starttime']:
            logging.warning("Attempted to use query start time in the future (%s), sleeping instead" % (starttime))
            return 0

        # Run the rule. If querying over a large time period, split it up into segments
        self.thread_data.num_hits = 0
        self.thread_data.num_dupes = 0
        self.thread_data.cumulative_hits = 0
        segment_size = self.get_segment_size(rule)

        tmp_endtime = rule['starttime']

        while endtime - rule['starttime'] > segment_size:
            tmp_endtime = tmp_endtime + segment_size
            if not self.run_query(rule, rule['starttime'], tmp_endtime):
                return 0
            self.thread_data.cumulative_hits += self.thread_data.num_hits
            self.thread_data.num_hits = 0
            rule['starttime'] = tmp_endtime
            rule['type'].garbage_collect(tmp_endtime)

        if rule.get('aggregation_query_element'):
            if endtime - tmp_endtime == segment_size:
                self.run_query(rule, tmp_endtime, endtime)
                self.thread_data.cumulative_hits += self.thread_data.num_hits
            elif total_seconds(rule['original_starttime'] - tmp_endtime) == 0:
                rule['starttime'] = rule['original_starttime']
                return 0
            else:
                endtime = tmp_endtime
        else:
            if not self.run_query(rule, rule['starttime'], endtime):
                return 0
            self.thread_data.cumulative_hits += self.thread_data.num_hits
            rule['type'].garbage_collect(endtime)

        # Process any new matches
        num_matches = len(rule['type'].matches)
        while rule['type'].matches:
            match = rule['type'].matches.pop(0)
            match['num_hits'] = self.thread_data.cumulative_hits
            match['num_matches'] = num_matches

            # If realert is set, silence the rule for that duration
            # Silence is cached by query_key, if it exists
            # Default realert time is 0 seconds
            silence_cache_key = rule['name']
            query_key_value = self.get_query_key_value(rule, match)
            if query_key_value is not None:
                silence_cache_key += '.' + query_key_value

            if self.is_silenced(rule['name'] + "._silence") or self.is_silenced(silence_cache_key):
                elastalert_logger.info('Ignoring match for silenced rule %s' % (silence_cache_key,))
                continue

            if rule['realert']:
                next_alert, exponent = self.next_alert_time(rule, silence_cache_key, ts_now())
                self.set_realert(silence_cache_key, next_alert, exponent)

            if rule.get('run_enhancements_first'):
                try:
                    for enhancement in rule['match_enhancements']:
                        try:
                            enhancement.process(match)
                        except EAException as e:
                            self.handle_error("Error running match enhancement: %s" % (e), {'rule': rule['name']})
                except DropMatchException:
                    continue

            # If no aggregation, alert immediately
            if not rule['aggregation']:
                self.alert([match], rule)
                continue

            # Add it as an aggregated match
            self.add_aggregated_alert(match, rule)

        # Mark this endtime for next run's start
        rule['previous_endtime'] = endtime

        time_taken = time.time() - run_start
        # Write to ES that we've run this rule against this time period
        body = {'rule_name': rule['name'],
                'endtime': endtime,
                'starttime': rule['original_starttime'],
                'matches': num_matches,
                'hits': max(self.thread_data.num_hits, self.thread_data.cumulative_hits),
                '@timestamp': ts_now(),
                'time_taken': time_taken}
        self.writeback('elastalert_status', body)

        return num_matches

    def init_rule(self, new_rule, new=True):
        ''' Copies some necessary non-config state from an exiting rule to a new rule. '''
        if not new:
            self.scheduler.remove_job(job_id=new_rule['name'])

        try:
            self.modify_rule_for_ES5(new_rule)
        except TransportError as e:
            elastalert_logger.warning('Error connecting to Elasticsearch for rule {}. '
                                      'The rule has been disabled.'.format(new_rule['name']))
            self.send_notification_email(exception=e, rule=new_rule)
            return False

        self.enhance_filter(new_rule)

        # Change top_count_keys to .raw
        if 'top_count_keys' in new_rule and new_rule.get('raw_count_keys', True):
            if self.string_multi_field_name:
                string_multi_field_name = self.string_multi_field_name
            elif self.writeback_es.is_atleastfive():
                string_multi_field_name = '.keyword'
            else:
                string_multi_field_name = '.raw'

            for i, key in enumerate(new_rule['top_count_keys']):
                if not key.endswith(string_multi_field_name):
                    new_rule['top_count_keys'][i] += string_multi_field_name

        if 'download_dashboard' in new_rule['filter']:
            # Download filters from Kibana and set the rules filters to them
            db_filters = self.filters_from_kibana(new_rule, new_rule['filter']['download_dashboard'])
            if db_filters is not None:
                new_rule['filter'] = db_filters
            else:
                raise EAException("Could not download filters from %s" % (new_rule['filter']['download_dashboard']))

        blank_rule = {'agg_matches': [],
                      'aggregate_alert_time': {},
                      'current_aggregate_id': {},
                      'processed_hits': {},
                      'run_every': self.run_every,
                      'has_run_once': False}
        rule = blank_rule

        # Set rule to either a blank template or existing rule with same name
        if not new:
            for rule in self.rules:
                if rule['name'] == new_rule['name']:
                    break
            else:
                rule = blank_rule

        copy_properties = ['agg_matches',
                           'current_aggregate_id',
                           'aggregate_alert_time',
                           'processed_hits',
                           'starttime',
                           'minimum_starttime',
                           'has_run_once',
                           'run_every']
        for prop in copy_properties:
            if prop not in rule:
                continue
            new_rule[prop] = rule[prop]

        job = self.scheduler.add_job(self.handle_rule_execution, 'interval',
                                     args=[new_rule],
                                     seconds=new_rule['run_every'].total_seconds(),
                                     id=new_rule['name'],
                                     max_instances=1,
                                     jitter=5)
        job.modify(next_run_time=datetime.datetime.now() + datetime.timedelta(seconds=random.randint(0, 15)))

        return new_rule

    @staticmethod
    def modify_rule_for_ES5(new_rule):
        # Get ES version per rule
        rule_es = elasticsearch_client(new_rule)
        if rule_es.is_atleastfive():
            new_rule['five'] = True
        else:
            new_rule['five'] = False
            return

        # In ES5, filters starting with 'query' should have the top wrapper removed
        new_filters = []
        for es_filter in new_rule.get('filter', []):
            if es_filter.get('query'):
                new_filters.append(es_filter['query'])
            else:
                new_filters.append(es_filter)
        new_rule['filter'] = new_filters

    def load_rule_changes(self):
        """ Using the modification times of rule config files, syncs the running rules
            to match the files in rules_folder by removing, adding or reloading rules. """
        new_rule_hashes = self.rules_loader.get_hashes(self.conf, self.args.rule)

        # Check each current rule for changes
        for rule_file, hash_value in self.rule_hashes.iteritems():
            if rule_file not in new_rule_hashes:
                # Rule file was deleted
                elastalert_logger.info('Rule file %s not found, stopping rule execution' % (rule_file))
                self.rules = [rule for rule in self.rules if rule['rule_file'] != rule_file]
                continue
            if hash_value != new_rule_hashes[rule_file]:
                # Rule file was changed, reload rule
                try:
                    new_rule = self.rules_loader.load_configuration(rule_file, self.conf)
                    if not new_rule:
                        logging.error('Invalid rule file skipped: %s' % rule_file)
                        continue
                    if 'is_enabled' in new_rule and not new_rule['is_enabled']:
                        elastalert_logger.info('Rule file %s is now disabled.' % (rule_file))
                        # Remove this rule if it's been disabled
                        self.rules = [rule for rule in self.rules if rule['rule_file'] != rule_file]
                        continue
                except EAException as e:
                    message = 'Could not load rule %s: %s' % (rule_file, e)
                    self.handle_error(message)
                    # Want to send email to address specified in the rule. Try and load the YAML to find it.
                    try:
                        rule_yaml = self.rules_loader.load_yaml(rule_file)
                    except EAException:
                        self.send_notification_email(exception=e)
                        continue

                    self.send_notification_email(exception=e, rule=rule_yaml)
                    continue
                elastalert_logger.info("Reloading configuration for rule %s" % (rule_file))

                # Re-enable if rule had been disabled
                for disabled_rule in self.disabled_rules:
                    if disabled_rule['name'] == new_rule['name']:
                        self.rules.append(disabled_rule)
                        self.disabled_rules.remove(disabled_rule)
                        break

                # Initialize the rule that matches rule_file
                new_rule = self.init_rule(new_rule, False)
                self.rules = [rule for rule in self.rules if rule['rule_file'] != rule_file]
                if new_rule:
                    self.rules.append(new_rule)

        # Load new rules
        if not self.args.rule:
            for rule_file in set(new_rule_hashes.keys()) - set(self.rule_hashes.keys()):
                try:
                    new_rule = self.rules_loader.load_configuration(rule_file, self.conf)
                    if not new_rule:
                        logging.error('Invalid rule file skipped: %s' % rule_file)
                        continue
                    if 'is_enabled' in new_rule and not new_rule['is_enabled']:
                        continue
                    if new_rule['name'] in [rule['name'] for rule in self.rules]:
                        raise EAException("A rule with the name %s already exists" % (new_rule['name']))
                except EAException as e:
                    self.handle_error('Could not load rule %s: %s' % (rule_file, e))
                    self.send_notification_email(exception=e, rule_file=rule_file)
                    continue
                if self.init_rule(new_rule):
                    elastalert_logger.info('Loaded new rule %s' % (rule_file))
                    self.rules.append(new_rule)

        self.rule_hashes = new_rule_hashes

    def start(self):
        """ Periodically go through each rule and run it """
        if self.starttime:
            if self.starttime == 'NOW':
                self.starttime = ts_now()
            else:
                try:
                    self.starttime = ts_to_dt(self.starttime)
                except (TypeError, ValueError):
                    self.handle_error("%s is not a valid ISO8601 timestamp (YYYY-MM-DDTHH:MM:SS+XX:00)" % (self.starttime))
                    exit(1)

        for rule in self.rules:
            rule['initial_starttime'] = self.starttime
        self.wait_until_responsive(timeout=self.args.timeout)
        self.running = True
        elastalert_logger.info("Starting up")
        self.scheduler.add_job(self.handle_pending_alerts, 'interval',
                               seconds=self.run_every.total_seconds(), id='_internal_handle_pending_alerts')
        self.scheduler.add_job(self.handle_config_change, 'interval',
                               seconds=self.run_every.total_seconds(), id='_internal_handle_config_change')
        self.scheduler.start()
        while self.running:
            next_run = datetime.datetime.utcnow() + self.run_every

            # Quit after end_time has been reached
            if self.args.end:
                endtime = ts_to_dt(self.args.end)

                if next_run.replace(tzinfo=dateutil.tz.tzutc()) > endtime:
                    exit(0)

            if next_run < datetime.datetime.utcnow():
                continue

            # Wait before querying again
            sleep_duration = total_seconds(next_run - datetime.datetime.utcnow())
            self.sleep_for(sleep_duration)

    def wait_until_responsive(self, timeout, clock=timeit.default_timer):
        """Wait until ElasticSearch becomes responsive (or too much time passes)."""

        # Elapsed time is a floating point number of seconds.
        timeout = timeout.total_seconds()

        # Don't poll unless we're asked to.
        if timeout <= 0.0:
            return

        # Periodically poll ElasticSearch.  Keep going until ElasticSearch is
        # responsive *and* the writeback index exists.
        ref = clock()
        while (clock() - ref) < timeout:
            try:
                if self.writeback_es.indices.exists(self.writeback_alias):
                    return
            except ConnectionError:
                pass
            time.sleep(1.0)

        if self.writeback_es.ping():
            logging.error(
                'Writeback alias "%s" does not exist, did you run `elastalert-create-index`?',
                self.writeback_alias,
            )
        else:
            logging.error(
                'Could not reach ElasticSearch at "%s:%d".',
                self.conf['es_host'],
                self.conf['es_port'],
            )
        exit(1)

    def run_all_rules(self):
        """ Run each rule one time """
        self.handle_pending_alerts()

        for rule in self.rules:
            self.handle_rule_execution(rule)

        self.handle_config_change()

    def handle_pending_alerts(self):
        self.thread_data.alerts_sent = 0
        self.send_pending_alerts()
        elastalert_logger.info("Background alerts thread %s pending alerts sent at %s" % (self.thread_data.alerts_sent,
                                                                                          pretty_ts(ts_now())))

    def handle_config_change(self):
        if not self.args.pin_rules:
            self.load_rule_changes()
            elastalert_logger.info("Background configuration change check run at %s" % (pretty_ts(ts_now())))

    def handle_rule_execution(self, rule):
        self.thread_data.alerts_sent = 0
        next_run = datetime.datetime.utcnow() + rule['run_every']
        # Set endtime based on the rule's delay
        delay = rule.get('query_delay')
        if hasattr(self.args, 'end') and self.args.end:
            endtime = ts_to_dt(self.args.end)
        elif delay:
            endtime = ts_now() - delay
        else:
            endtime = ts_now()

        # Apply rules based on execution time limits
        if rule.get('limit_execution'):
            rule['next_starttime'] = None
            rule['next_min_starttime'] = None
            exec_next = croniter(rule['limit_execution']).next()
            endtime_epoch = dt_to_unix(endtime)
            # If the estimated next endtime (end + run_every) isn't at least a minute past the next exec time
            # That means that we need to pause execution after this run
            if endtime_epoch + rule['run_every'].total_seconds() < exec_next - 59:
                # apscheduler requires pytz tzinfos, so don't use unix_to_dt here!
                rule['next_starttime'] = datetime.datetime.utcfromtimestamp(exec_next).replace(tzinfo=pytz.utc)
                if rule.get('limit_execution_coverage'):
                    rule['next_min_starttime'] = rule['next_starttime']
                if not rule['has_run_once']:
                    self.reset_rule_schedule(rule)
                    return

        rule['has_run_once'] = True
        try:
            num_matches = self.run_rule(rule, endtime, rule.get('initial_starttime'))
        except EAException as e:
            self.handle_error("Error running rule %s: %s" % (rule['name'], e), {'rule': rule['name']})
        except Exception as e:
            self.handle_uncaught_exception(e, rule)
        else:
            old_starttime = pretty_ts(rule.get('original_starttime'), rule.get('use_local_time'))
            elastalert_logger.info("Ran %s from %s to %s: %s query hits (%s already seen), %s matches,"
                                   " %s alerts sent" % (rule['name'], old_starttime, pretty_ts(endtime, rule.get('use_local_time')),
                                                        self.thread_data.num_hits, self.thread_data.num_dupes, num_matches,
                                                        self.thread_data.alerts_sent))
            self.thread_data.alerts_sent = 0

            if next_run < datetime.datetime.utcnow():
                # We were processing for longer than our refresh interval
                # This can happen if --start was specified with a large time period
                # or if we are running too slow to process events in real time.
                logging.warning(
                    "Querying from %s to %s took longer than %s!" % (
                        old_starttime,
                        pretty_ts(endtime, rule.get('use_local_time')),
                        self.run_every
                    )
                )

        rule['initial_starttime'] = None

        self.remove_old_events(rule)

        self.reset_rule_schedule(rule)

    def reset_rule_schedule(self, rule):
        # We hit the end of a execution schedule, pause ourselves until next run
        if rule.get('limit_execution') and rule['next_starttime']:
            self.scheduler.modify_job(job_id=rule['name'], next_run_time=rule['next_starttime'])
            # If we are preventing covering non-scheduled time periods, reset min_starttime and previous_endtime
            if rule['next_min_starttime']:
                rule['minimum_starttime'] = rule['next_min_starttime']
                rule['previous_endtime'] = rule['next_min_starttime']
            elastalert_logger.info('Pausing %s until next run at %s' % (rule['name'], pretty_ts(rule['next_starttime'])))

    def stop(self):
        """ Stop an ElastAlert runner that's been started """
        self.running = False

    def sleep_for(self, duration):
        """ Sleep for a set duration """
        elastalert_logger.info("Sleeping for %s seconds" % (duration))
        time.sleep(duration)

    def generate_kibana4_db(self, rule, match):
        ''' Creates a link for a kibana4 dashboard which has time set to the match. '''
        db_name = rule.get('use_kibana4_dashboard')
        start = ts_add(
            lookup_es_key(match, rule['timestamp_field']),
            -rule.get('kibana4_start_timedelta', rule.get('timeframe', datetime.timedelta(minutes=10)))
        )
        end = ts_add(
            lookup_es_key(match, rule['timestamp_field']),
            rule.get('kibana4_end_timedelta', rule.get('timeframe', datetime.timedelta(minutes=10)))
        )
        return kibana.kibana4_dashboard_link(db_name, start, end)

    def generate_kibana_db(self, rule, match):
        ''' Uses a template dashboard to upload a temp dashboard showing the match.
        Returns the url to the dashboard. '''
        db = copy.deepcopy(kibana.dashboard_temp)

        # Set timestamp fields to match our rule especially if
        # we have configured something other than @timestamp
        kibana.set_timestamp_field(db, rule['timestamp_field'])

        # Set filters
        for filter in rule['filter']:
            if filter:
                kibana.add_filter(db, filter)
        kibana.set_included_fields(db, rule['include'])

        # Set index
        index = self.get_index(rule)
        kibana.set_index_name(db, index)

        return self.upload_dashboard(db, rule, match)

    def upload_dashboard(self, db, rule, match):
        ''' Uploads a dashboard schema to the kibana-int Elasticsearch index associated with rule.
        Returns the url to the dashboard. '''
        # Set time range
        start = ts_add(lookup_es_key(match, rule['timestamp_field']), -rule.get('timeframe', datetime.timedelta(minutes=10)))
        end = ts_add(lookup_es_key(match, rule['timestamp_field']), datetime.timedelta(minutes=10))
        kibana.set_time(db, start, end)

        # Set dashboard name
        db_name = 'ElastAlert - %s - %s' % (rule['name'], end)
        kibana.set_name(db, db_name)

        # Add filter for query_key value
        if 'query_key' in rule:
            for qk in rule.get('compound_query_key', [rule['query_key']]):
                if qk in match:
                    term = {'term': {qk: match[qk]}}
                    kibana.add_filter(db, term)

        # Add filter for aggregation_key value
        if 'aggregation_key' in rule:
            for qk in rule.get('compound_aggregation_key', [rule['aggregation_key']]):
                if qk in match:
                    term = {'term': {qk: match[qk]}}
                    kibana.add_filter(db, term)

        # Convert to json
        db_js = json.dumps(db)
        db_body = {'user': 'guest',
                   'group': 'guest',
                   'title': db_name,
                   'dashboard': db_js}

        # Upload
        es = elasticsearch_client(rule)
        # TODO: doc_type = _doc for elastic >= 6
        res = es.index(index='kibana-int',
                       doc_type='temp',
                       body=db_body)

        # Return dashboard URL
        kibana_url = rule.get('kibana_url')
        if not kibana_url:
            kibana_url = 'http://%s:%s/_plugin/kibana/' % (rule['es_host'],
                                                           rule['es_port'])
        return kibana_url + '#/dashboard/temp/%s' % (res['_id'])

    def get_dashboard(self, rule, db_name):
        """ Download dashboard which matches use_kibana_dashboard from Elasticsearch. """
        es = elasticsearch_client(rule)
        if not db_name:
            raise EAException("use_kibana_dashboard undefined")
        query = {'query': {'term': {'_id': db_name}}}
        try:
            # TODO use doc_type = _doc
            res = es.deprecated_search(index='kibana-int', doc_type='dashboard', body=query, _source_include=['dashboard'])
        except ElasticsearchException as e:
            raise EAException("Error querying for dashboard: %s" % (e)), None, sys.exc_info()[2]

        if res['hits']['hits']:
            return json.loads(res['hits']['hits'][0]['_source']['dashboard'])
        else:
            raise EAException("Could not find dashboard named %s" % (db_name))

    def use_kibana_link(self, rule, match):
        """ Uploads an existing dashboard as a temp dashboard modified for match time.
        Returns the url to the dashboard. """
        # Download or get cached dashboard
        dashboard = rule.get('dashboard_schema')
        if not dashboard:
            db_name = rule.get('use_kibana_dashboard')
            dashboard = self.get_dashboard(rule, db_name)
        if dashboard:
            rule['dashboard_schema'] = dashboard
        else:
            return None
        dashboard = copy.deepcopy(dashboard)
        return self.upload_dashboard(dashboard, rule, match)

    def filters_from_kibana(self, rule, db_name):
        """ Downloads a dashboard from Kibana and returns corresponding filters, None on error. """
        try:
            db = rule.get('dashboard_schema')
            if not db:
                db = self.get_dashboard(rule, db_name)
            filters = kibana.filters_from_dashboard(db)
        except EAException:
            return None
        return filters

    def alert(self, matches, rule, alert_time=None, retried=False):
        """ Wraps alerting, Kibana linking and enhancements in an exception handler """
        try:
            return self.send_alert(matches, rule, alert_time=alert_time, retried=retried)
        except Exception as e:
            self.handle_uncaught_exception(e, rule)

    def send_alert(self, matches, rule, alert_time=None, retried=False):
        """ Send out an alert.

        :param matches: A list of matches.
        :param rule: A rule configuration.
        """
        if not matches:
            return

        if alert_time is None:
            alert_time = ts_now()

        # Compute top count keys
        if rule.get('top_count_keys'):
            for match in matches:
                if 'query_key' in rule and rule['query_key'] in match:
                    qk = match[rule['query_key']]
                else:
                    qk = None

                if isinstance(rule['type'], FlatlineRule):
                    # flatline rule triggers when there have been no events from now()-timeframe to now(),
                    # so using now()-timeframe will return no results. for now we can just mutliple the timeframe
                    # by 2, but this could probably be timeframe+run_every to prevent too large of a lookup?
                    timeframe = datetime.timedelta(seconds=2 * rule.get('timeframe').total_seconds())
                else:
                    timeframe = rule.get('timeframe', datetime.timedelta(minutes=10))

                start = ts_to_dt(lookup_es_key(match, rule['timestamp_field'])) - timeframe
                end = ts_to_dt(lookup_es_key(match, rule['timestamp_field'])) + datetime.timedelta(minutes=10)
                keys = rule.get('top_count_keys')
                counts = self.get_top_counts(rule, start, end, keys, qk=qk)
                match.update(counts)

        # Generate a kibana3 dashboard for the first match
        if rule.get('generate_kibana_link') or rule.get('use_kibana_dashboard'):
            try:
                if rule.get('generate_kibana_link'):
                    kb_link = self.generate_kibana_db(rule, matches[0])
                else:
                    kb_link = self.use_kibana_link(rule, matches[0])
            except EAException as e:
                self.handle_error("Could not generate Kibana dash for %s match: %s" % (rule['name'], e))
            else:
                if kb_link:
                    matches[0]['kibana_link'] = kb_link

        if rule.get('use_kibana4_dashboard'):
            kb_link = self.generate_kibana4_db(rule, matches[0])
            if kb_link:
                matches[0]['kibana_link'] = kb_link

        # Enhancements were already run at match time if
        # run_enhancements_first is set or
        # retried==True, which means this is a retry of a failed alert
        if not rule.get('run_enhancements_first') and not retried:
            for enhancement in rule['match_enhancements']:
                valid_matches = []
                for match in matches:
                    try:
                        enhancement.process(match)
                        valid_matches.append(match)
                    except DropMatchException as e:
                        pass
                    except EAException as e:
                        self.handle_error("Error running match enhancement: %s" % (e), {'rule': rule['name']})
                matches = valid_matches
                if not matches:
                    return None

        # Don't send real alerts in debug mode
        if self.debug:
            alerter = DebugAlerter(rule)
            alerter.alert(matches)
            return None

        # Run the alerts
        alert_sent = False
        alert_exception = None
        # Alert.pipeline is a single object shared between every alerter
        # This allows alerters to pass objects and data between themselves
        alert_pipeline = {"alert_time": alert_time}
        for alert in rule['alert']:
            alert.pipeline = alert_pipeline
            try:
                alert.alert(matches)
            except EAException as e:
                self.handle_error('Error while running alert %s: %s' % (alert.get_info()['type'], e), {'rule': rule['name']})
                alert_exception = str(e)
            else:
                self.thread_data.alerts_sent += 1
                alert_sent = True

        # Write the alert(s) to ES
        agg_id = None
        for match in matches:
            alert_body = self.get_alert_body(match, rule, alert_sent, alert_time, alert_exception)
            # Set all matches to aggregate together
            if agg_id:
                alert_body['aggregate_id'] = agg_id
            res = self.writeback('elastalert', alert_body, rule)
            if res and not agg_id:
                agg_id = res['_id']

    def get_alert_body(self, match, rule, alert_sent, alert_time, alert_exception=None):
        body = {
            'match_body': match,
            'rule_name': rule['name'],
            'alert_info': rule['alert'][0].get_info() if not self.debug else {},
            'alert_sent': alert_sent,
            'alert_time': alert_time
        }

        if self.add_metadata_alert:
            body['category'] = rule['category']
            body['description'] = rule['description']
            body['owner'] = rule['owner']
            body['priority'] = rule['priority']

        match_time = lookup_es_key(match, rule['timestamp_field'])
        if match_time is not None:
            body['match_time'] = match_time

        # TODO record info about multiple alerts

        # If the alert failed to send, record the exception
        if not alert_sent:
            body['alert_exception'] = alert_exception
        return body

<<<<<<< HEAD
    def writeback(self, doc_type, body):
=======
    def writeback(self, doc_type, body, rule=None):
        writeback_index = self.get_writeback_index(doc_type, rule, body)

>>>>>>> ff5769a1
        # ES 2.0 - 2.3 does not support dots in field names.
        if self.replace_dots_in_field_names:
            writeback_body = replace_dots_in_field_names(body)
        else:
            writeback_body = body

        for key in writeback_body.keys():
            # Convert any datetime objects to timestamps
            if isinstance(writeback_body[key], datetime.datetime):
                writeback_body[key] = dt_to_ts(writeback_body[key])

        if self.debug:
            elastalert_logger.info("Skipping writing to ES: %s" % (writeback_body))
            return None

        if '@timestamp' not in writeback_body:
            writeback_body['@timestamp'] = dt_to_ts(ts_now())

        try:
            index = self.writeback_es.resolve_writeback_index(self.writeback_index, doc_type)
            if self.writeback_es.is_atleastsixtwo():
                res = self.writeback_es.index(index=index, body=body)
            else:
                res = self.writeback_es.index(index=index, doc_type=doc_type, body=body)
            return res
        except ElasticsearchException as e:
            logging.exception("Error writing alert info to Elasticsearch: %s" % (e))

    def find_recent_pending_alerts(self, time_limit):
        """ Queries writeback_es to find alerts that did not send
        and are newer than time_limit """

        # XXX only fetches 1000 results. If limit is reached, next loop will catch them
        # unless there is constantly more than 1000 alerts to send.

        # Fetch recent, unsent alerts that aren't part of an aggregate, earlier alerts first.
        inner_query = {'query_string': {'query': '!_exists_:aggregate_id AND alert_sent:false'}}
        time_filter = {'range': {'alert_time': {'from': dt_to_ts(ts_now() - time_limit),
                                                'to': dt_to_ts(ts_now())}}}
        sort = {'sort': {'alert_time': {'order': 'asc'}}}
        if self.writeback_es.is_atleastfive():
            query = {'query': {'bool': {'must': inner_query, 'filter': time_filter}}}
        else:
            query = {'query': inner_query, 'filter': time_filter}
        query.update(sort)
        try:
<<<<<<< HEAD
            if self.writeback_es.is_atleastsixtwo():
                res = self.writeback_es.search(index=self.writeback_index, body=query, size=1000)
            else:
                res = self.writeback_es.deprecated_search(index=self.writeback_index,
                                                          doc_type='elastalert', body=query, size=1000)
=======
            res = self.writeback_es.search(index=self.writeback_alias,
                                           doc_type='elastalert',
                                           body=query,
                                           size=1000)
>>>>>>> ff5769a1
            if res['hits']['hits']:
                return res['hits']['hits']
        except ElasticsearchException as e:
            logging.exception("Error finding recent pending alerts: %s %s" % (e, query))
        return []

    def send_pending_alerts(self):
        pending_alerts = self.find_recent_pending_alerts(self.alert_time_limit)
        for alert in pending_alerts:
            _id = alert['_id']
            _index = alert['_index']
            alert = alert['_source']
            try:
                rule_name = alert.pop('rule_name')
                alert_time = alert.pop('alert_time')
                match_body = alert.pop('match_body')
            except KeyError:
                # Malformed alert, drop it
                continue

            # Find original rule
            for rule in self.rules:
                if rule['name'] == rule_name:
                    break
            else:
                # Original rule is missing, keep alert for later if rule reappears
                continue

            # Set current_es for top_count_keys query
            self.thread_data.current_es = elasticsearch_client(rule)

            # Send the alert unless it's a future alert
            if ts_now() > ts_to_dt(alert_time):
                aggregated_matches = self.get_aggregated_matches(_id)
                if aggregated_matches:
                    matches = [match_body] + [agg_match['match_body'] for agg_match in aggregated_matches]
                    self.alert(matches, rule, alert_time=alert_time)
                else:
                    # If this rule isn't using aggregation, this must be a retry of a failed alert
                    retried = False
                    if not rule.get('aggregation'):
                        retried = True
                    self.alert([match_body], rule, alert_time=alert_time, retried=retried)

                if rule['current_aggregate_id']:
                    for qk, agg_id in rule['current_aggregate_id'].iteritems():
                        if agg_id == _id:
                            rule['current_aggregate_id'].pop(qk)
                            break

                # Delete it from the index
                try:
<<<<<<< HEAD
                    if self.writeback_es.is_atleastsixtwo():
                        self.writeback_es.delete(index=self.writeback_index, id=_id)
                    else:
                        self.writeback_es.delete(index=self.writeback_index, doc_type='elastalert', id=_id)
=======
                    self.writeback_es.delete(index=_index,
                                             doc_type='elastalert',
                                             id=_id)
>>>>>>> ff5769a1
                except ElasticsearchException:  # TODO: Give this a more relevant exception, try:except: is evil.
                    self.handle_error("Failed to delete alert %s at %s" % (_id, alert_time))

        # Send in memory aggregated alerts
        for rule in self.rules:
            if rule['agg_matches']:
                for aggregation_key_value, aggregate_alert_time in rule['aggregate_alert_time'].iteritems():
                    if ts_now() > aggregate_alert_time:
                        alertable_matches = [
                            agg_match
                            for agg_match
                            in rule['agg_matches']
                            if self.get_aggregation_key_value(rule, agg_match) == aggregation_key_value
                        ]
                        self.alert(alertable_matches, rule)
                        rule['agg_matches'] = [
                            agg_match
                            for agg_match
                            in rule['agg_matches']
                            if self.get_aggregation_key_value(rule, agg_match) != aggregation_key_value
                        ]

    def get_aggregated_matches(self, _id):
        """ Removes and returns all matches from writeback_es that have aggregate_id == _id """

        # XXX if there are more than self.max_aggregation matches, you have big alerts and we will leave entries in ES.
        query = {'query': {'query_string': {'query': 'aggregate_id:%s' % (_id)}}, 'sort': {'@timestamp': 'asc'}}
        matches = []
        try:
<<<<<<< HEAD
            if self.writeback_es.is_atleastsixtwo():
                res = self.writeback_es.search(index=self.writeback_index, body=query,
                                               size=self.max_aggregation)
            else:
                res = self.writeback_es.deprecated_search(index=self.writeback_index, doc_type='elastalert',
                                                          body=query, size=self.max_aggregation)
            for match in res['hits']['hits']:
                matches.append(match['_source'])
                if self.writeback_es.is_atleastsixtwo():
                    self.writeback_es.delete(index=self.writeback_index, id=match['_id'])
                else:
                    self.writeback_es.delete(index=self.writeback_index, doc_type='elastalert', id=match['_id'])
=======
            res = self.writeback_es.search(index=self.writeback_alias,
                                           doc_type='elastalert',
                                           body=query,
                                           size=self.max_aggregation)
            for match in res['hits']['hits']:
                matches.append(match['_source'])
                self.writeback_es.delete(index=match['_index'],
                                         doc_type='elastalert',
                                         id=match['_id'])
>>>>>>> ff5769a1
        except (KeyError, ElasticsearchException) as e:
            self.handle_error("Error fetching aggregated matches: %s" % (e), {'id': _id})
        return matches

    def find_pending_aggregate_alert(self, rule, aggregation_key_value=None):
        query = {'filter': {'bool': {'must': [{'term': {'rule_name': rule['name']}},
                                              {'range': {'alert_time': {'gt': ts_now()}}},
                                              {'term': {'alert_sent': 'false'}}],
                                     'must_not': [{'exists': {'field': 'aggregate_id'}}]}}}
        if aggregation_key_value:
            query['filter']['bool']['must'].append({'term': {'aggregation_key': aggregation_key_value}})
        if self.writeback_es.is_atleastfive():
            query = {'query': {'bool': query}}
        query['sort'] = {'alert_time': {'order': 'desc'}}
        try:
<<<<<<< HEAD
            if self.writeback_es.is_atleastsixtwo():
                res = self.writeback_es.search(index=self.writeback_index, body=query, size=1)
            else:
                res = self.writeback_es.deprecated_search(index=self.writeback_index, doc_type='elastalert', body=query, size=1)
=======
            res = self.writeback_es.search(index=self.writeback_alias,
                                           doc_type='elastalert',
                                           body=query,
                                           size=1)
>>>>>>> ff5769a1
            if len(res['hits']['hits']) == 0:
                return None
        except (KeyError, ElasticsearchException) as e:
            self.handle_error("Error searching for pending aggregated matches: %s" % (e), {'rule_name': rule['name']})
            return None

        return res['hits']['hits'][0]

    def add_aggregated_alert(self, match, rule):
        """ Save a match as a pending aggregate alert to Elasticsearch. """

        # Optionally include the 'aggregation_key' as a dimension for aggregations
        aggregation_key_value = self.get_aggregation_key_value(rule, match)

        if (not rule['current_aggregate_id'].get(aggregation_key_value) or
                ('aggregate_alert_time' in rule and aggregation_key_value in rule['aggregate_alert_time'] and rule[
                    'aggregate_alert_time'].get(aggregation_key_value) < ts_to_dt(lookup_es_key(match, rule['timestamp_field'])))):

            # ElastAlert may have restarted while pending alerts exist
            pending_alert = self.find_pending_aggregate_alert(rule, aggregation_key_value)
            if pending_alert:
                alert_time = ts_to_dt(pending_alert['_source']['alert_time'])
                rule['aggregate_alert_time'][aggregation_key_value] = alert_time
                agg_id = pending_alert['_id']
                rule['current_aggregate_id'] = {aggregation_key_value: agg_id}
                elastalert_logger.info(
                    'Adding alert for %s to aggregation(id: %s, aggregation_key: %s), next alert at %s' % (
                        rule['name'],
                        agg_id,
                        aggregation_key_value,
                        alert_time
                    )
                )
            else:
                # First match, set alert_time
                alert_time = ''
                if isinstance(rule['aggregation'], dict) and rule['aggregation'].get('schedule'):
                    croniter._datetime_to_timestamp = cronite_datetime_to_timestamp  # For Python 2.6 compatibility
                    try:
                        iter = croniter(rule['aggregation']['schedule'], ts_now())
                        alert_time = unix_to_dt(iter.get_next())
                    except Exception as e:
                        self.handle_error("Error parsing aggregate send time Cron format %s" % (e), rule['aggregation']['schedule'])
                else:
                    if rule.get('aggregate_by_match_time', False):
                        match_time = ts_to_dt(lookup_es_key(match, rule['timestamp_field']))
                        alert_time = match_time + rule['aggregation']
                    else:
                        alert_time = ts_now() + rule['aggregation']

                rule['aggregate_alert_time'][aggregation_key_value] = alert_time
                agg_id = None
                elastalert_logger.info(
                    'New aggregation for %s, aggregation_key: %s. next alert at %s.' % (rule['name'], aggregation_key_value, alert_time)
                )
        else:
            # Already pending aggregation, use existing alert_time
            alert_time = rule['aggregate_alert_time'].get(aggregation_key_value)
            agg_id = rule['current_aggregate_id'].get(aggregation_key_value)
            elastalert_logger.info(
                'Adding alert for %s to aggregation(id: %s, aggregation_key: %s), next alert at %s' % (
                    rule['name'],
                    agg_id,
                    aggregation_key_value,
                    alert_time
                )
            )

        alert_body = self.get_alert_body(match, rule, False, alert_time)
        if agg_id:
            alert_body['aggregate_id'] = agg_id
        if aggregation_key_value:
            alert_body['aggregation_key'] = aggregation_key_value
        res = self.writeback('elastalert', alert_body, rule)

        # If new aggregation, save _id
        if res and not agg_id:
            rule['current_aggregate_id'][aggregation_key_value] = res['_id']

        # Couldn't write the match to ES, save it in memory for now
        if not res:
            rule['agg_matches'].append(match)

        return res

    def silence(self, silence_cache_key=None):
        """ Silence an alert for a period of time. --silence and --rule must be passed as args. """
        if self.debug:
            logging.error('--silence not compatible with --debug')
            exit(1)

        if not self.args.rule:
            logging.error('--silence must be used with --rule')
            exit(1)

        # With --rule, self.rules will only contain that specific rule
        if not silence_cache_key:
            silence_cache_key = self.rules[0]['name'] + "._silence"

        try:
            silence_ts = parse_deadline(self.args.silence)
        except (ValueError, TypeError):
            logging.error('%s is not a valid time period' % (self.args.silence))
            exit(1)

        if not self.set_realert(silence_cache_key, silence_ts, 0):
            logging.error('Failed to save silence command to Elasticsearch')
            exit(1)

        elastalert_logger.info('Success. %s will be silenced until %s' % (silence_cache_key, silence_ts))

    def set_realert(self, silence_cache_key, timestamp, exponent):
        """ Write a silence to Elasticsearch for silence_cache_key until timestamp. """
        body = {'exponent': exponent,
                'rule_name': silence_cache_key,
                '@timestamp': ts_now(),
                'until': timestamp}

        self.silence_cache[silence_cache_key] = (timestamp, exponent)
        return self.writeback('silence', body)

    def is_silenced(self, rule_name):
        """ Checks if rule_name is currently silenced. Returns false on exception. """
        if rule_name in self.silence_cache:
            if ts_now() < self.silence_cache[rule_name][0]:
                return True

        if self.debug:
            return False
        query = {'term': {'rule_name': rule_name}}
        sort = {'sort': {'until': {'order': 'desc'}}}
        if self.writeback_es.is_atleastfive():
            query = {'query': query}
        else:
            query = {'filter': query}
        query.update(sort)

        try:
<<<<<<< HEAD
            doc_type = 'silence'
            index = self.writeback_es.resolve_writeback_index(self.writeback_index, doc_type)
            if self.writeback_es.is_atleastsixtwo():
                if self.writeback_es.is_atleastsixsix():
                    res = self.writeback_es.search(index=index, size=1, body=query,
                                                   _source_includes=['until', 'exponent'])
                else:
                    res = self.writeback_es.search(index=index, size=1, body=query,
                                                   _source_include=['until', 'exponent'])
            else:
                res = self.writeback_es.deprecated_search(index=index, doc_type=doc_type,
                                                          size=1, body=query, _source_include=['until', 'exponent'])
=======
            index = self.get_writeback_index('silence')
            res = self.writeback_es.search(index=index, doc_type='silence',
                                           size=1, body=query, _source_include=['until', 'exponent'])
>>>>>>> ff5769a1
        except ElasticsearchException as e:
            self.handle_error("Error while querying for alert silence status: %s" % (e), {'rule': rule_name})

            return False
        if res['hits']['hits']:
            until_ts = res['hits']['hits'][0]['_source']['until']
            exponent = res['hits']['hits'][0]['_source'].get('exponent', 0)
            if rule_name not in self.silence_cache.keys():
                self.silence_cache[rule_name] = (ts_to_dt(until_ts), exponent)
            else:
                self.silence_cache[rule_name] = (ts_to_dt(until_ts), self.silence_cache[rule_name][1])
            if ts_now() < ts_to_dt(until_ts):
                return True
        return False

    def handle_error(self, message, data=None):
        ''' Logs message at error level and writes message, data and traceback to Elasticsearch. '''
        logging.error(message)
        body = {'message': message}
        tb = traceback.format_exc()
        body['traceback'] = tb.strip().split('\n')
        if data:
            body['data'] = data
        self.writeback('elastalert_error', body)

    def handle_uncaught_exception(self, exception, rule):
        """ Disables a rule and sends a notification. """
        logging.error(traceback.format_exc())
        self.handle_error('Uncaught exception running rule %s: %s' % (rule['name'], exception), {'rule': rule['name']})
        if self.disable_rules_on_error:
            self.rules = [running_rule for running_rule in self.rules if running_rule['name'] != rule['name']]
            self.disabled_rules.append(rule)
            self.scheduler.pause_job(job_id=rule['name'])
            elastalert_logger.info('Rule %s disabled', rule['name'])
        if self.notify_email:
            self.send_notification_email(exception=exception, rule=rule)

    def send_notification_email(self, text='', exception=None, rule=None, subject=None, rule_file=None):
        email_body = text
        rule_name = None
        if rule:
            rule_name = rule['name']
        elif rule_file:
            rule_name = rule_file
        if exception and rule_name:
            if not subject:
                subject = 'Uncaught exception in ElastAlert - %s' % (rule_name)
            email_body += '\n\n'
            email_body += 'The rule %s has raised an uncaught exception.\n\n' % (rule_name)
            if self.disable_rules_on_error:
                modified = ' or if the rule config file has been modified' if not self.args.pin_rules else ''
                email_body += 'It has been disabled and will be re-enabled when ElastAlert restarts%s.\n\n' % (modified)
            tb = traceback.format_exc()
            email_body += tb

        if isinstance(self.notify_email, basestring):
            self.notify_email = [self.notify_email]
        email = MIMEText(email_body)
        email['Subject'] = subject if subject else 'ElastAlert notification'
        recipients = self.notify_email
        if rule and rule.get('notify_email'):
            if isinstance(rule['notify_email'], basestring):
                rule['notify_email'] = [rule['notify_email']]
            recipients = recipients + rule['notify_email']
        recipients = list(set(recipients))
        email['To'] = ', '.join(recipients)
        email['From'] = self.from_addr
        email['Reply-To'] = self.conf.get('email_reply_to', email['To'])

        try:
            smtp = SMTP(self.smtp_host)
            smtp.sendmail(self.from_addr, recipients, email.as_string())
        except (SMTPException, error) as e:
            self.handle_error('Error connecting to SMTP host: %s' % (e), {'email_body': email_body})

    def get_top_counts(self, rule, starttime, endtime, keys, number=None, qk=None):
        """ Counts the number of events for each unique value for each key field.
        Returns a dictionary with top_events_<key> mapped to the top 5 counts for each key. """
        all_counts = {}
        if not number:
            number = rule.get('top_count_number', 5)
        for key in keys:
            index = self.get_index(rule, starttime, endtime)

            hits_terms = self.get_hits_terms(rule, starttime, endtime, index, key, qk, number)
            if hits_terms is None:
                top_events_count = {}
            else:
                buckets = hits_terms.values()[0]

                # get_hits_terms adds to num_hits, but we don't want to count these
                self.thread_data.num_hits -= len(buckets)
                terms = {}
                for bucket in buckets:
                    terms[bucket['key']] = bucket['doc_count']
                counts = terms.items()
                counts.sort(key=lambda x: x[1], reverse=True)
                top_events_count = dict(counts[:number])

            # Save a dict with the top 5 events by key
            all_counts['top_events_%s' % (key)] = top_events_count

        return all_counts

    def next_alert_time(self, rule, name, timestamp):
        """ Calculate an 'until' time and exponent based on how much past the last 'until' we are. """
        if name in self.silence_cache:
            last_until, exponent = self.silence_cache[name]
        else:
            # If this isn't cached, this is the first alert or writeback_es is down, normal realert
            return timestamp + rule['realert'], 0

        if not rule.get('exponential_realert'):
            return timestamp + rule['realert'], 0
        diff = seconds(timestamp - last_until)
        # Increase exponent if we've alerted recently
        if diff < seconds(rule['realert']) * 2 ** exponent:
            exponent += 1
        else:
            # Continue decreasing exponent the longer it's been since the last alert
            while diff > seconds(rule['realert']) * 2 ** exponent and exponent > 0:
                diff -= seconds(rule['realert']) * 2 ** exponent
                exponent -= 1

        wait = datetime.timedelta(seconds=seconds(rule['realert']) * 2 ** exponent)
        if wait >= rule['exponential_realert']:
            return timestamp + rule['exponential_realert'], exponent - 1
        return timestamp + wait, exponent


def handle_signal(signal, frame):
    elastalert_logger.info('SIGINT received, stopping ElastAlert...')
    # use os._exit to exit immediately and avoid someone catching SystemExit
    os._exit(0)


def main(args=None):
    signal.signal(signal.SIGINT, handle_signal)
    if not args:
        args = sys.argv[1:]
    client = ElastAlerter(args)
    if not client.args.silence:
        client.start()


if __name__ == '__main__':
    sys.exit(main(sys.argv[1:]))<|MERGE_RESOLUTION|>--- conflicted
+++ resolved
@@ -20,7 +20,6 @@
 import dateutil.tz
 import kibana
 import pytz
-import yaml
 from alerts import DebugAlerter
 from apscheduler.schedulers.background import BackgroundScheduler
 from config import load_conf
@@ -109,10 +108,6 @@
         self.debug = self.args.debug
         self.verbose = self.args.verbose
 
-<<<<<<< HEAD
-        self.conf = load_rules(self.args)
-        print len(self.conf['rules']), 'rules loaded'
-=======
         if self.verbose and self.debug:
             elastalert_logger.info(
                 "Note: --debug and --verbose flags are set. --debug takes precedent."
@@ -137,10 +132,12 @@
 
         self.conf = load_conf(self.args)
         self.rules_loader = self.conf['rules_loader']
->>>>>>> ff5769a1
+        self.rules = self.rules_loader.load(self.conf, self.args)
+
+        print len(self.rules), 'rules loaded'
+
         self.max_query_size = self.conf['max_query_size']
         self.scroll_keepalive = self.conf['scroll_keepalive']
-        self.rules = self.rules_loader.load(self.conf, self.args)
         self.writeback_index = self.conf['writeback_index']
         self.writeback_alias = self.conf['writeback_alias']
         self.run_every = self.conf['run_every']
@@ -193,32 +190,6 @@
         else:
             return index
 
-<<<<<<< HEAD
-=======
-    def get_writeback_index(self, doc_type, rule=None, match_body=None):
-        writeback_index = self.writeback_index
-        if rule is None or 'writeback_suffix' not in rule:
-            if self.is_atleastsix():
-                if doc_type == 'silence':
-                    writeback_index += '_silence'
-                elif doc_type == 'past_elastalert':
-                    writeback_index += '_past'
-                elif doc_type == 'elastalert_status':
-                    writeback_index += '_status'
-                elif doc_type == 'elastalert_error':
-                    writeback_index += '_error'
-        else:
-            try:
-                suffix = rule['writeback_suffix'].format(match_body or {})
-                suffix = datetime.datetime.utcnow().strftime(suffix)
-                writeback_index += '_' + suffix
-            except KeyError as e:
-                elastalert_logger.critical('Failed to add suffix. Unknown key %s' % str(e))
-                pass
-
-        return writeback_index
-
->>>>>>> ff5769a1
     @staticmethod
     def get_query(filters, starttime=None, endtime=None, sort=True, timestamp_field='@timestamp', to_ts_func=dt_to_ts, desc=False,
                   five=False):
@@ -696,7 +667,6 @@
         query.update(sort)
 
         try:
-<<<<<<< HEAD
             doc_type = 'elastalert_status'
             index = self.writeback_es.resolve_writeback_index(self.writeback_index, doc_type)
             if self.writeback_es.is_atleastsixtwo():
@@ -709,11 +679,6 @@
             else:
                 res = self.writeback_es.deprecated_search(index=index, doc_type=doc_type,
                                                           size=1, body=query, _source_include=['endtime', 'rule_name'])
-=======
-            index = self.get_writeback_index('elastalert_status')
-            res = self.writeback_es.search(index=index, doc_type='elastalert_status',
-                                           size=1, body=query, _source_include=['endtime', 'rule_name'])
->>>>>>> ff5769a1
             if res['hits']['hits']:
                 endtime = ts_to_dt(res['hits']['hits'][0]['_source']['endtime'])
 
@@ -1588,13 +1553,7 @@
             body['alert_exception'] = alert_exception
         return body
 
-<<<<<<< HEAD
-    def writeback(self, doc_type, body):
-=======
-    def writeback(self, doc_type, body, rule=None):
-        writeback_index = self.get_writeback_index(doc_type, rule, body)
-
->>>>>>> ff5769a1
+    def writeback(self, doc_type, body, rule=None, match_body=None):
         # ES 2.0 - 2.3 does not support dots in field names.
         if self.replace_dots_in_field_names:
             writeback_body = replace_dots_in_field_names(body)
@@ -1641,18 +1600,11 @@
             query = {'query': inner_query, 'filter': time_filter}
         query.update(sort)
         try:
-<<<<<<< HEAD
             if self.writeback_es.is_atleastsixtwo():
                 res = self.writeback_es.search(index=self.writeback_index, body=query, size=1000)
             else:
                 res = self.writeback_es.deprecated_search(index=self.writeback_index,
                                                           doc_type='elastalert', body=query, size=1000)
-=======
-            res = self.writeback_es.search(index=self.writeback_alias,
-                                           doc_type='elastalert',
-                                           body=query,
-                                           size=1000)
->>>>>>> ff5769a1
             if res['hits']['hits']:
                 return res['hits']['hits']
         except ElasticsearchException as e:
@@ -1663,7 +1615,6 @@
         pending_alerts = self.find_recent_pending_alerts(self.alert_time_limit)
         for alert in pending_alerts:
             _id = alert['_id']
-            _index = alert['_index']
             alert = alert['_source']
             try:
                 rule_name = alert.pop('rule_name')
@@ -1705,16 +1656,10 @@
 
                 # Delete it from the index
                 try:
-<<<<<<< HEAD
                     if self.writeback_es.is_atleastsixtwo():
                         self.writeback_es.delete(index=self.writeback_index, id=_id)
                     else:
                         self.writeback_es.delete(index=self.writeback_index, doc_type='elastalert', id=_id)
-=======
-                    self.writeback_es.delete(index=_index,
-                                             doc_type='elastalert',
-                                             id=_id)
->>>>>>> ff5769a1
                 except ElasticsearchException:  # TODO: Give this a more relevant exception, try:except: is evil.
                     self.handle_error("Failed to delete alert %s at %s" % (_id, alert_time))
 
@@ -1744,7 +1689,6 @@
         query = {'query': {'query_string': {'query': 'aggregate_id:%s' % (_id)}}, 'sort': {'@timestamp': 'asc'}}
         matches = []
         try:
-<<<<<<< HEAD
             if self.writeback_es.is_atleastsixtwo():
                 res = self.writeback_es.search(index=self.writeback_index, body=query,
                                                size=self.max_aggregation)
@@ -1757,17 +1701,6 @@
                     self.writeback_es.delete(index=self.writeback_index, id=match['_id'])
                 else:
                     self.writeback_es.delete(index=self.writeback_index, doc_type='elastalert', id=match['_id'])
-=======
-            res = self.writeback_es.search(index=self.writeback_alias,
-                                           doc_type='elastalert',
-                                           body=query,
-                                           size=self.max_aggregation)
-            for match in res['hits']['hits']:
-                matches.append(match['_source'])
-                self.writeback_es.delete(index=match['_index'],
-                                         doc_type='elastalert',
-                                         id=match['_id'])
->>>>>>> ff5769a1
         except (KeyError, ElasticsearchException) as e:
             self.handle_error("Error fetching aggregated matches: %s" % (e), {'id': _id})
         return matches
@@ -1783,17 +1716,10 @@
             query = {'query': {'bool': query}}
         query['sort'] = {'alert_time': {'order': 'desc'}}
         try:
-<<<<<<< HEAD
             if self.writeback_es.is_atleastsixtwo():
                 res = self.writeback_es.search(index=self.writeback_index, body=query, size=1)
             else:
                 res = self.writeback_es.deprecated_search(index=self.writeback_index, doc_type='elastalert', body=query, size=1)
-=======
-            res = self.writeback_es.search(index=self.writeback_alias,
-                                           doc_type='elastalert',
-                                           body=query,
-                                           size=1)
->>>>>>> ff5769a1
             if len(res['hits']['hits']) == 0:
                 return None
         except (KeyError, ElasticsearchException) as e:
@@ -1932,7 +1858,6 @@
         query.update(sort)
 
         try:
-<<<<<<< HEAD
             doc_type = 'silence'
             index = self.writeback_es.resolve_writeback_index(self.writeback_index, doc_type)
             if self.writeback_es.is_atleastsixtwo():
@@ -1945,11 +1870,6 @@
             else:
                 res = self.writeback_es.deprecated_search(index=index, doc_type=doc_type,
                                                           size=1, body=query, _source_include=['until', 'exponent'])
-=======
-            index = self.get_writeback_index('silence')
-            res = self.writeback_es.search(index=index, doc_type='silence',
-                                           size=1, body=query, _source_include=['until', 'exponent'])
->>>>>>> ff5769a1
         except ElasticsearchException as e:
             self.handle_error("Error while querying for alert silence status: %s" % (e), {'rule': rule_name})
 
