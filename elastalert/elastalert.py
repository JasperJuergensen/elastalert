--- conflicted
+++ resolved
@@ -153,10 +153,7 @@
         self.disabled_rules = []
         self.replace_dots_in_field_names = self.conf.get('replace_dots_in_field_names', False)
         self.string_multi_field_name = self.conf.get('string_multi_field_name', False)
-<<<<<<< HEAD
-=======
         self.add_metadata_alert = self.conf.get('add_metadata_alert', False)
->>>>>>> 6517af52
 
         self.writeback_es = elasticsearch_client(self.conf)
         self._es_version = None
@@ -819,9 +816,6 @@
             return
 
         filters = rule['filter']
-<<<<<<< HEAD
-        additional_terms = [(rule['compare_key'] + ':"' + term + '"') for term in rule[listname]]
-=======
         additional_terms = []
         for term in rule[listname]:
             if not term.startswith('/') or not term.endswith('/'):
@@ -829,7 +823,6 @@
             else:
                 # These are regular expressions and won't work if they are quoted
                 additional_terms.append(rule['compare_key'] + ':' + term)
->>>>>>> 6517af52
         if listname == 'whitelist':
             query = "NOT " + " AND NOT ".join(additional_terms)
         else:
@@ -1056,12 +1049,9 @@
                 # Rule file was changed, reload rule
                 try:
                     new_rule = load_configuration(rule_file, self.conf)
-<<<<<<< HEAD
-=======
                     if (not new_rule):
                         logging.error('Invalid rule file skipped: %s' % rule_file)
                         continue
->>>>>>> 6517af52
                     if 'is_enabled' in new_rule and not new_rule['is_enabled']:
                         elastalert_logger.info('Rule file %s is now disabled.' % (rule_file))
                         # Remove this rule if it's been disabled
@@ -1100,12 +1090,9 @@
             for rule_file in set(new_rule_hashes.keys()) - set(self.rule_hashes.keys()):
                 try:
                     new_rule = load_configuration(rule_file, self.conf)
-<<<<<<< HEAD
-=======
                     if (not new_rule):
                         logging.error('Invalid rule file skipped: %s' % rule_file)
                         continue
->>>>>>> 6517af52
                     if 'is_enabled' in new_rule and not new_rule['is_enabled']:
                         continue
                     if new_rule['name'] in [rule['name'] for rule in self.rules]:
@@ -1489,15 +1476,12 @@
             'alert_time': alert_time
         }
 
-<<<<<<< HEAD
-=======
         if self.add_metadata_alert:
             body['category'] = rule['category']
             body['description'] = rule['description']
             body['owner'] = rule['owner']
             body['priority'] = rule['priority']
 
->>>>>>> 6517af52
         match_time = lookup_es_key(match, rule['timestamp_field'])
         if match_time is not None:
             body['match_time'] = match_time
