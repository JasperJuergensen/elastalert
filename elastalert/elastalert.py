# -*- coding: utf-8 -*-
import copy
import datetime
import json
import logging
import os
import signal
import sys
import time
import traceback
from email.mime.text import MIMEText
from smtplib import SMTP
from smtplib import SMTPException
from socket import error

import argparse
import dateutil.tz
import kibana
import yaml
from alerts import DebugAlerter
from config import get_rule_hashes
from config import load_configuration
from config import load_rules
from croniter import croniter
from elasticsearch.exceptions import ElasticsearchException
from enhancements import DropMatchException
from util import add_raw_postfix
from util import cronite_datetime_to_timestamp
from util import dt_to_ts
from util import EAException
from util import elastalert_logger
from util import elasticsearch_client
from util import format_index
from util import lookup_es_key
from util import pretty_ts
from util import seconds
from util import set_es_key
from util import ts_add
from util import ts_now
from util import ts_to_dt
from util import unix_to_dt


class ElastAlerter():
    """ The main Elastalert runner. This class holds all state about active rules,
    controls when queries are run, and passes information between rules and alerts.

    :param args: An argparse arguments instance. Should contain debug and start

    :param conf: The configuration dictionary. At the top level, this
    contains global options, and under 'rules', contains all state relating
    to rules and alerts. In each rule in conf['rules'], the RuleType and Alerter
    instances live under 'type' and 'alerts', respectively. The conf dictionary
    should not be passed directly from a configuration file, but must be populated
    by config.py:load_rules instead. """

    def parse_args(self, args):
        parser = argparse.ArgumentParser()
        parser.add_argument('--config', action='store', dest='config', default="config.yaml", help='Global config file (default: config.yaml)')
        parser.add_argument('--debug', action='store_true', dest='debug', help='Suppresses alerts and prints information instead')
        parser.add_argument('--rule', dest='rule', help='Run only a specific rule (by filename, must still be in rules folder)')
        parser.add_argument('--silence', dest='silence', help='Silence rule for a time period. Must be used with --rule. Usage: '
                                                              '--silence <units>=<number>, eg. --silence hours=2')
        parser.add_argument('--start', dest='start', help='YYYY-MM-DDTHH:MM:SS Start querying from this timestamp.'
                                                          'Use "NOW" to start from current time. (Default: present)')
        parser.add_argument('--end', dest='end', help='YYYY-MM-DDTHH:MM:SS Query to this timestamp. (Default: present)')
        parser.add_argument('--verbose', action='store_true', dest='verbose', help='Increase verbosity without suppressing alerts')
        parser.add_argument('--pin_rules', action='store_true', dest='pin_rules', help='Stop ElastAlert from monitoring config file changes')
        parser.add_argument('--es_debug', action='store_true', dest='es_debug', help='Enable verbose logging from Elasticsearch queries')
        parser.add_argument('--es_debug_trace', action='store', dest='es_debug_trace', help='Enable logging from Elasticsearch queries as curl command. Queries will be logged to file')
        self.args = parser.parse_args(args)

    def __init__(self, args):
        self.parse_args(args)
        self.debug = self.args.debug
        self.verbose = self.args.verbose

        if self.verbose or self.debug:
            elastalert_logger.setLevel(logging.INFO)

        if self.debug:
            elastalert_logger.info("Note: In debug mode, alerts will be logged to console but NOT actually sent. To send them, use --verbose.")

        if not self.args.es_debug:
            logging.getLogger('elasticsearch').setLevel(logging.WARNING)

        if self.args.es_debug_trace:
            tracer = logging.getLogger('elasticsearch.trace')
            tracer.setLevel(logging.INFO)
            tracer.addHandler(logging.FileHandler(self.args.es_debug_trace))

        self.conf = load_rules(self.args)
        self.max_query_size = self.conf['max_query_size']
        self.scroll_keepalive = self.conf['scroll_keepalive']
        self.rules = self.conf['rules']
        self.writeback_index = self.conf['writeback_index']
        self.run_every = self.conf['run_every']
        self.alert_time_limit = self.conf['alert_time_limit']
        self.old_query_limit = self.conf['old_query_limit']
        self.disable_rules_on_error = self.conf['disable_rules_on_error']
        self.notify_email = self.conf.get('notify_email', [])
        self.from_addr = self.conf.get('from_addr', 'ElastAlert')
        self.smtp_host = self.conf.get('smtp_host', 'localhost')
        self.max_aggregation = self.conf.get('max_aggregation', 10000)
        self.alerts_sent = 0
        self.num_hits = 0
        self.current_es = None
        self.current_es_addr = None
        self.buffer_time = self.conf['buffer_time']
        self.silence_cache = {}
        self.rule_hashes = get_rule_hashes(self.conf, self.args.rule)
        self.starttime = self.args.start
        self.disabled_rules = []

        self.writeback_es = elasticsearch_client(self.conf)

        for rule in self.rules:
            self.init_rule(rule)

        if self.args.silence:
            self.silence()

    @staticmethod
<<<<<<< HEAD
    def new_elasticsearch(es_conn_conf):
        """ returns an Elasticsearch instance configured using an es_conn_config """
        auth = Auth()
        es_conn_conf['http_auth'] = auth(host=es_conn_conf['es_host'],
                                         username=es_conn_conf['es_username'],
                                         password=es_conn_conf['es_password'],
                                         aws_region=es_conn_conf['aws_region'],
                                         boto_profile=es_conn_conf['boto_profile'])

        return Elasticsearch(host=es_conn_conf['es_host'],
                             port=es_conn_conf['es_port'],
                             url_prefix=es_conn_conf['es_url_prefix'],
                             use_ssl=es_conn_conf['use_ssl'],
                             verify_certs=es_conn_conf['verify_certs'],
                             connection_class=RequestsHttpConnection,
                             http_auth=es_conn_conf['http_auth'],
                             timeout=es_conn_conf['es_conn_timeout'],
                             send_get_body_as=es_conn_conf['send_get_body_as'])

    @staticmethod
    def build_es_conn_config(conf):
        """ Given a conf dictionary w/ raw config properties 'use_ssl', 'es_host', 'es_port'
        'es_username' and 'es_password', this will return a new dictionary
        with properly initialized values for 'es_host', 'es_port', 'use_ssl' and 'http_auth' which
        will be a basicauth username:password formatted string """
        parsed_conf = {}
        parsed_conf['use_ssl'] = False
        parsed_conf['verify_certs'] = True
        parsed_conf['http_auth'] = None
        parsed_conf['es_username'] = None
        parsed_conf['es_password'] = None
        parsed_conf['aws_region'] = None
        parsed_conf['boto_profile'] = None
        parsed_conf['es_host'] = conf['es_host']
        parsed_conf['es_port'] = conf['es_port']
        parsed_conf['es_url_prefix'] = ''
        parsed_conf['es_conn_timeout'] = 10
        parsed_conf['send_get_body_as'] = conf.get('es_send_get_body_as', 'GET')

        if 'es_username' in conf:
            parsed_conf['es_username'] = conf['es_username']
            parsed_conf['es_password'] = conf['es_password']

        if 'aws_region' in conf:
            parsed_conf['aws_region'] = conf['aws_region']

        if 'boto_profile' in conf:
            parsed_conf['boto_profile'] = conf['boto_profile']

        if 'use_ssl' in conf:
            parsed_conf['use_ssl'] = conf['use_ssl']

        if 'verify_certs' in conf:
            parsed_conf['verify_certs'] = conf['verify_certs']

        if 'es_conn_timeout' in conf:
            parsed_conf['es_conn_timeout'] = conf['es_conn_timeout']

        if 'es_url_prefix' in conf:
            parsed_conf['es_url_prefix'] = conf['es_url_prefix']

        return parsed_conf

    @staticmethod
=======
>>>>>>> c21cd301
    def get_index(rule, starttime=None, endtime=None):
        """ Gets the index for a rule. If strftime is set and starttime and endtime
        are provided, it will return a comma seperated list of indices. If strftime
        is set but starttime and endtime are not provided, it will replace all format
        tokens with a wildcard. """
        index = rule['index']
        if rule.get('use_strftime_index'):
            if starttime and endtime:
                return format_index(index, starttime, endtime)
            else:
                # Replace the substring containing format characters with a *
                format_start = index.find('%')
                format_end = index.rfind('%') + 2
                return index[:format_start] + '*' + index[format_end:]
        else:
            return index

    @staticmethod
    def get_query(filters, starttime=None, endtime=None, sort=True, timestamp_field='@timestamp', to_ts_func=dt_to_ts, desc=False):
        """ Returns a query dict that will apply a list of filters, filter by
        start and end time, and sort results by timestamp.

        :param filters: A list of elasticsearch filters to use.
        :param starttime: A timestamp to use as the start time of the query.
        :param endtime: A timestamp to use as the end time of the query.
        :param sort: If true, sort results by timestamp. (Default True)
        :return: A query dictionary to pass to elasticsearch.
        """
        starttime = to_ts_func(starttime)
        endtime = to_ts_func(endtime)
        filters = copy.copy(filters)
        es_filters = {'filter': {'bool': {'must': filters}}}
        if starttime and endtime:
            es_filters['filter']['bool']['must'].insert(0, {'range': {timestamp_field: {'gt': starttime,
                                                                                        'lte': endtime}}})
        query = {'query': {'filtered': es_filters}}
        if sort:
            query['sort'] = [{timestamp_field: {'order': 'desc' if desc else 'asc'}}]
        return query

    def get_terms_query(self, query, size, field):
        """ Takes a query generated by get_query and outputs a aggregation query """
        query = query['query']
        if 'sort' in query:
            query.pop('sort')
        query['filtered'].update({'aggs': {'counts': {'terms': {'field': field, 'size': size}}}})
        aggs_query = {'aggs': query}
        return aggs_query

    def get_index_start(self, index, timestamp_field='@timestamp'):
        """ Query for one result sorted by timestamp to find the beginning of the index.

        :param index: The index of which to find the earliest event.
        :return: Timestamp of the earliest event.
        """
        query = {'sort': {timestamp_field: {'order': 'asc'}}}
        try:
            res = self.current_es.search(index=index, size=1, body=query, _source_include=[timestamp_field], ignore_unavailable=True)
        except ElasticsearchException as e:
            self.handle_error("Elasticsearch query error: %s" % (e), {'index': index})
            return '1969-12-30T00:00:00Z'
        if len(res['hits']['hits']) == 0:
            # Index is completely empty, return a date before the epoch
            return '1969-12-30T00:00:00Z'
        return res['hits']['hits'][0][timestamp_field]

    @staticmethod
    def process_hits(rule, hits):
        """ Update the _source field for each hit received from ES based on the rule configuration.

        This replaces timestamps with datetime objects,
        folds important fields into _source and creates compound query_keys.

        :return: A list of processed _source dictionaries.
        """

        processed_hits = []
        for hit in hits:
            # Merge fields and _source
            hit.setdefault('_source', {})
            for key, value in hit.get('fields', {}).items():
                # Fields are returned as lists, assume any with length 1 are not arrays in _source
                # Except sometimes they aren't lists. This is dependent on ES version
                hit['_source'].setdefault(key, value[0] if type(value) is list and len(value) == 1 else value)

            # Convert the timestamp to a datetime
            ts = lookup_es_key(hit['_source'], rule['timestamp_field'])
            set_es_key(hit['_source'], rule['timestamp_field'], rule['ts_to_dt'](ts))
            set_es_key(hit, rule['timestamp_field'], lookup_es_key(hit['_source'], rule['timestamp_field']))

            # Tack metadata fields into _source
            for field in ['_id', '_index', '_type']:
                if field in hit:
                    hit['_source'][field] = hit[field]

            if rule.get('compound_query_key'):
                values = [lookup_es_key(hit['_source'], key) for key in rule['compound_query_key']]
                hit['_source'][rule['query_key']] = ', '.join([unicode(value) for value in values])

            processed_hits.append(hit['_source'])

        return processed_hits

    def get_hits(self, rule, starttime, endtime, index, scroll=False):
        """ Query elasticsearch for the given rule and return the results.

        :param rule: The rule configuration.
        :param starttime: The earliest time to query.
        :param endtime: The latest time to query.
        :return: A list of hits, bounded by rule['max_query_size'].
        """
        query = self.get_query(rule['filter'], starttime, endtime, timestamp_field=rule['timestamp_field'], to_ts_func=rule['dt_to_ts'])
        extra_args = {'_source_include': rule['include']}
        scroll_keepalive = rule.get('scroll_keepalive', self.scroll_keepalive)
        if not rule.get('_source_enabled'):
            query['fields'] = rule['include']
            extra_args = {}

        try:
            if scroll:
                res = self.current_es.scroll(scroll_id=rule['scroll_id'], scroll=scroll_keepalive)
            else:
                res = self.current_es.search(scroll=scroll_keepalive, index=index, size=rule['max_query_size'], body=query, ignore_unavailable=True, **extra_args)
                self.total_hits = int(res['hits']['total'])
            logging.debug(str(res))
        except ElasticsearchException as e:
            # Elasticsearch sometimes gives us GIGANTIC error messages
            # (so big that they will fill the entire terminal buffer)
            if len(str(e)) > 1024:
                e = str(e)[:1024] + '... (%d characters removed)' % (len(str(e)) - 1024)
            self.handle_error('Error running query: %s' % (e), {'rule': rule['name']})
            return None

        hits = res['hits']['hits']
        self.num_hits += len(hits)
        lt = rule.get('use_local_time')
        status_log = "Queried rule %s from %s to %s: %s / %s hits" % (rule['name'], pretty_ts(starttime, lt), pretty_ts(endtime, lt), self.num_hits, len(hits))
        if self.total_hits > rule.get('max_query_size', self.max_query_size):
            elastalert_logger.info("%s (scrolling..)" % status_log)
            rule['scroll_id'] = res['_scroll_id']
        else:
            elastalert_logger.info(status_log)

        hits = self.process_hits(rule, hits)

        # Record doc_type for use in get_top_counts
        if 'doc_type' not in rule and len(hits):
            rule['doc_type'] = hits[0]['_type']
        return hits

    def get_hits_count(self, rule, starttime, endtime, index):
        """ Query elasticsearch for the count of results and returns a list of timestamps
        equal to the endtime. This allows the results to be passed to rules which expect
        an object for each hit.

        :param rule: The rule configuration dictionary.
        :param starttime: The earliest time to query.
        :param endtime: The latest time to query.
        :return: A dictionary mapping timestamps to number of hits for that time period.
        """
        query = self.get_query(rule['filter'], starttime, endtime, timestamp_field=rule['timestamp_field'], sort=False, to_ts_func=rule['dt_to_ts'])

        try:
            res = self.current_es.count(index=index, doc_type=rule['doc_type'], body=query, ignore_unavailable=True)
        except ElasticsearchException as e:
            # Elasticsearch sometimes gives us GIGANTIC error messages
            # (so big that they will fill the entire terminal buffer)
            if len(str(e)) > 1024:
                e = str(e)[:1024] + '... (%d characters removed)' % (len(str(e)) - 1024)
            self.handle_error('Error running count query: %s' % (e), {'rule': rule['name']})
            return None

        self.num_hits += res['count']
        lt = rule.get('use_local_time')
        elastalert_logger.info("Queried rule %s from %s to %s: %s hits" % (rule['name'], pretty_ts(starttime, lt), pretty_ts(endtime, lt), res['count']))
        return {endtime: res['count']}

    def get_hits_terms(self, rule, starttime, endtime, index, key, qk=None, size=None):
        rule_filter = copy.copy(rule['filter'])
        if qk:
            filter_key = rule['query_key']
            if rule.get('raw_count_keys', True) and not rule['query_key'].endswith('.raw'):
                filter_key = add_raw_postfix(filter_key)
            rule_filter.extend([{'term': {filter_key: qk}}])
        base_query = self.get_query(rule_filter, starttime, endtime, timestamp_field=rule['timestamp_field'], sort=False, to_ts_func=rule['dt_to_ts'])
        if size is None:
            size = rule.get('terms_size', 50)
        query = self.get_terms_query(base_query, size, key)

        try:
            res = self.current_es.search(index=index, doc_type=rule['doc_type'], body=query, search_type='count', ignore_unavailable=True)
        except ElasticsearchException as e:
            # Elasticsearch sometimes gives us GIGANTIC error messages
            # (so big that they will fill the entire terminal buffer)
            if len(str(e)) > 1024:
                e = str(e)[:1024] + '... (%d characters removed)' % (len(str(e)) - 1024)
            self.handle_error('Error running query: %s' % (e), {'rule': rule['name']})
            return None

        if 'aggregations' not in res:
            return {}
        buckets = res['aggregations']['filtered']['counts']['buckets']
        self.num_hits += len(buckets)
        lt = rule.get('use_local_time')
        elastalert_logger.info('Queried rule %s from %s to %s: %s buckets' % (rule['name'], pretty_ts(starttime, lt), pretty_ts(endtime, lt), len(buckets)))
        return {endtime: buckets}

    def remove_duplicate_events(self, data, rule):
        new_events = []
        for event in data:
            if event['_id'] in rule['processed_hits']:
                continue

            # Remember the new data's IDs
            rule['processed_hits'][event['_id']] = lookup_es_key(event, rule['timestamp_field'])
            new_events.append(event)

        return new_events

    def remove_old_events(self, rule):
        # Anything older than the buffer time we can forget
        now = ts_now()
        remove = []
        buffer_time = rule.get('buffer_time', self.buffer_time)
        for _id, timestamp in rule['processed_hits'].iteritems():
            if now - timestamp > buffer_time:
                remove.append(_id)
        map(rule['processed_hits'].pop, remove)

    def run_query(self, rule, start=None, end=None, scroll=False):
        """ Query for the rule and pass all of the results to the RuleType instance.

        :param rule: The rule configuration.
        :param start: The earliest time to query.
        :param end: The latest time to query.
        Returns True on success and False on failure.
        """
        if start is None:
            start = self.get_index_start(rule['index'])
        if end is None:
            end = ts_now()

        # Reset hit counter and query
        rule_inst = rule['type']
        index = self.get_index(rule, start, end)
        if rule.get('use_count_query'):
            data = self.get_hits_count(rule, start, end, index)
        elif rule.get('use_terms_query'):
            data = self.get_hits_terms(rule, start, end, index, rule['query_key'])
        else:
            data = self.get_hits(rule, start, end, index, scroll)
            if data:
                data = self.remove_duplicate_events(data, rule)

        # There was an exception while querying
        if data is None:
            return False
        elif data:
            if rule.get('use_count_query'):
                rule_inst.add_count_data(data)
            elif rule.get('use_terms_query'):
                rule_inst.add_terms_data(data)
            else:
                rule_inst.add_data(data)

        try:
            if rule.get('scroll_id') and self.num_hits < self.total_hits:
                self.run_query(rule, start, end, scroll=True)
        except RuntimeError:
            # It's possible to scroll far enough to hit max recursive depth
            pass

        if 'scroll_id' in rule:
            rule.pop('scroll_id')

        return True

    def get_starttime(self, rule):
        """ Query ES for the last time we ran this rule.

        :param rule: The rule configuration.
        :return: A timestamp or None.
        """
        query = {'filter': {'term': {'rule_name': '%s' % (rule['name'])}},
                 'sort': {'@timestamp': {'order': 'desc'}}}
        try:
            if self.writeback_es:
                res = self.writeback_es.search(index=self.writeback_index, doc_type='elastalert_status',
                                               size=1, body=query, _source_include=['endtime', 'rule_name'])
                if res['hits']['hits']:
                    endtime = ts_to_dt(res['hits']['hits'][0]['_source']['endtime'])

                    if ts_now() - endtime < self.old_query_limit:
                        return endtime
                    else:
                        elastalert_logger.info("Found expired previous run for %s at %s" % (rule['name'], endtime))
                        return None
        except (ElasticsearchException, KeyError) as e:
            self.handle_error('Error querying for last run: %s' % (e), {'rule': rule['name']})
            self.writeback_es = None

    def set_starttime(self, rule, endtime):
        """ Given a rule and an endtime, sets the appropriate starttime for it. """

        # This means we are starting fresh
        if 'starttime' not in rule:
            # Try to get the last run from elasticsearch
            last_run_end = self.get_starttime(rule)
            if last_run_end:
                rule['minimum_starttime'] = last_run_end
                rule['starttime'] = last_run_end
                return None

        # Use buffer for normal queries, or run_every increments otherwise
        buffer_time = rule.get('buffer_time', self.buffer_time)
        if not rule.get('use_count_query') and not rule.get('use_terms_query'):
            buffer_delta = endtime - buffer_time
            # If we started using a previous run, don't go past that
            if 'minimum_starttime' in rule and rule['minimum_starttime'] > buffer_delta:
                rule['starttime'] = rule['minimum_starttime']
            # If buffer_time doesn't bring us past the previous endtime, use that instead
            elif 'previous_endtime' in rule and rule['previous_endtime'] < buffer_delta:
                rule['starttime'] = rule['previous_endtime']
            else:
                rule['starttime'] = buffer_delta
        else:
            # Query from the end of the last run, if it exists, otherwise a run_every sized window
            rule['starttime'] = rule.get('previous_endtime', endtime - self.run_every)

    def get_segment_size(self, rule):
        """ The segment size is either buffer_size for normal queries or run_every for
        count style queries. This mimicks the query size for when ElastAlert is running continuously. """
        if not rule.get('use_count_query') and not rule.get('use_terms_query'):
            return rule.get('buffer_time', self.buffer_time)
        return self.run_every

    def run_rule(self, rule, endtime, starttime=None):
        """ Run a rule for a given time period, including querying and alerting on results.

        :param rule: The rule configuration.
        :param starttime: The earliest timestamp to query.
        :param endtime: The latest timestamp to query.
        :return: The number of matches that the rule produced.
        """
        run_start = time.time()

        self.current_es = elasticsearch_client(rule)
        self.current_es_addr = (rule['es_host'], rule['es_port'])

        # If there are pending aggregate matches, try processing them
        for x in range(len(rule['agg_matches'])):
            match = rule['agg_matches'].pop()
            self.add_aggregated_alert(match, rule)

        # Start from provided time if it's given
        if starttime:
            rule['starttime'] = starttime
        else:
            self.set_starttime(rule, endtime)
        rule['original_starttime'] = rule['starttime']

        # Don't run if starttime was set to the future
        if ts_now() <= rule['starttime']:
            logging.warning("Attempted to use query start time in the future (%s), sleeping instead" % (starttime))
            return 0

        # Run the rule. If querying over a large time period, split it up into segments
        self.num_hits = 0
        segment_size = self.get_segment_size(rule)

        while endtime - rule['starttime'] > segment_size:
            tmp_endtime = rule['starttime'] + segment_size
            if not self.run_query(rule, rule['starttime'], tmp_endtime):
                return 0
            rule['starttime'] = tmp_endtime
            rule['type'].garbage_collect(tmp_endtime)
        if not self.run_query(rule, rule['starttime'], endtime):
            return 0
        rule['type'].garbage_collect(endtime)

        # Process any new matches
        num_matches = len(rule['type'].matches)
        while rule['type'].matches:
            match = rule['type'].matches.pop(0)

            # If realert is set, silence the rule for that duration
            # Silence is cached by query_key, if it exists
            # Default realert time is 0 seconds

            # concatenate query_key (or none) with rule_name to form silence_cache key
            if 'query_key' in rule:
                try:
                    key = '.' + unicode(lookup_es_key(match, rule['query_key']))
                except KeyError:
                    # Some matches may not have a query key
                    # Use a special token for these to not clobber all alerts
                    key = '._missing'
            else:
                key = ''

            if self.is_silenced(rule['name'] + key) or self.is_silenced(rule['name']):
                elastalert_logger.info('Ignoring match for silenced rule %s%s' % (rule['name'], key))
                continue

            if rule['realert']:
                next_alert, exponent = self.next_alert_time(rule, rule['name'] + key, ts_now())
                self.set_realert(rule['name'] + key, next_alert, exponent)

            if rule.get('run_enhancements_first'):
                try:
                    for enhancement in rule['match_enhancements']:
                        try:
                            enhancement.process(match)
                        except EAException as e:
                            self.handle_error("Error running match enhancement: %s" % (e), {'rule': rule['name']})
                except DropMatchException:
                    continue

            # If no aggregation, alert immediately
            if not rule['aggregation']:
                self.alert([match], rule)
                continue

            # Add it as an aggregated match
            self.add_aggregated_alert(match, rule)

        # Mark this endtime for next run's start
        rule['previous_endtime'] = endtime

        time_taken = time.time() - run_start
        # Write to ES that we've run this rule against this time period
        body = {'rule_name': rule['name'],
                'endtime': endtime,
                'starttime': rule['original_starttime'],
                'matches': num_matches,
                'hits': self.num_hits,
                '@timestamp': ts_now(),
                'time_taken': time_taken}
        self.writeback('elastalert_status', body)

        return num_matches

    def init_rule(self, new_rule, new=True):
        ''' Copies some necessary non-config state from an exiting rule to a new rule. '''
        if 'download_dashboard' in new_rule['filter']:
            # Download filters from kibana and set the rules filters to them
            db_filters = self.filters_from_kibana(new_rule, new_rule['filter']['download_dashboard'])
            if db_filters is not None:
                new_rule['filter'] = db_filters
            else:
                raise EAException("Could not download filters from %s" % (new_rule['filter']['download_dashboard']))

        blank_rule = {'agg_matches': [],
                      'current_aggregate_id': None,
                      'processed_hits': {}}
        rule = blank_rule

        # Set rule to either a blank template or existing rule with same name
        if not new:
            for rule in self.rules:
                if rule['name'] == new_rule['name']:
                    break
            else:
                logging.warning("Couldn't find existing rule %s, starting from scratch" % (new_rule['name']))
                rule = blank_rule

        copy_properties = ['agg_matches',
                           'current_aggregate_id',
                           'aggregate_alert_time',
                           'processed_hits',
                           'starttime',
                           'minimum_starttime']
        for prop in copy_properties:
            if prop not in rule:
                continue
            new_rule[prop] = rule[prop]

        return new_rule

    def load_rule_changes(self):
        ''' Using the modification times of rule config files, syncs the running rules
        to match the files in rules_folder by removing, adding or reloading rules. '''
        new_rule_hashes = get_rule_hashes(self.conf, self.args.rule)

        # Check each current rule for changes
        for rule_file, hash_value in self.rule_hashes.iteritems():
            if rule_file not in new_rule_hashes:
                # Rule file was deleted
                elastalert_logger.info('Rule file %s not found, stopping rule execution' % (rule_file))
                self.rules = [rule for rule in self.rules if rule['rule_file'] != rule_file]
                continue
            if hash_value != new_rule_hashes[rule_file]:
                # Rule file was changed, reload rule
                try:
                    new_rule = load_configuration(rule_file, self.conf)
                except EAException as e:
                    message = 'Could not load rule %s: %s' % (rule_file, e)
                    self.handle_error(message)
                    # Want to send email to address specified in the rule. Try and load the YAML to find it.
                    with open(rule_file) as f:
                        try:
                            rule_yaml = yaml.load(f)
                        except yaml.scanner.ScannerError:
                            self.send_notification_email(exception=e)
                            continue

                    self.send_notification_email(exception=e, rule=rule_yaml)
                    continue
                elastalert_logger.info("Reloading configuration for rule %s" % (rule_file))

                # Re-enable if rule had been disabled
                for disabled_rule in self.disabled_rules:
                    if disabled_rule['name'] == new_rule['name']:
                        self.rules.append(disabled_rule)
                        self.disabled_rules.remove(disabled_rule)
                        break

                # Initialize the rule that matches rule_file
                self.rules = [rule if rule['rule_file'] != rule_file else self.init_rule(new_rule, False) for rule in self.rules]

                # If the rule failed to load previously, it needs to be added to self.rules
                if new_rule['name'] not in [rule['name'] for rule in self.rules]:
                    self.rules.append(self.init_rule(new_rule))

        # Load new rules
        if not self.args.rule:
            for rule_file in set(new_rule_hashes.keys()) - set(self.rule_hashes.keys()):
                try:
                    new_rule = load_configuration(rule_file, self.conf)
                    if new_rule['name'] in [rule['name'] for rule in self.rules]:
                        raise EAException("A rule with the name %s already exists" % (new_rule['name']))
                except EAException as e:
                    self.handle_error('Could not load rule %s: %s' % (rule_file, e))
                    self.send_notification_email(exception=e, rule_file=rule_file)
                    continue
                elastalert_logger.info('Loaded new rule %s' % (rule_file))
                self.rules.append(self.init_rule(new_rule))

        self.rule_hashes = new_rule_hashes

    def start(self):
        """ Periodically go through each rule and run it """
        if self.starttime:
            if self.starttime == 'NOW':
                self.starttime = ts_now()
            else:
                try:
                    self.starttime = ts_to_dt(self.starttime)
                except (TypeError, ValueError):
                    self.handle_error("%s is not a valid ISO8601 timestamp (YYYY-MM-DDTHH:MM:SS+XX:00)" % (self.starttime))
                    exit(1)
        self.running = True
        elastalert_logger.info("Starting up")
        while self.running:
            next_run = datetime.datetime.utcnow() + self.run_every

            self.run_all_rules()

            # Quit after end_time has been reached
            if self.args.end:
                endtime = ts_to_dt(self.args.end)

                if next_run.replace(tzinfo=dateutil.tz.tzutc()) > endtime:
                    exit(0)

            if next_run < datetime.datetime.utcnow():
                continue

            # Wait before querying again
            sleep_duration = (next_run - datetime.datetime.utcnow()).seconds
            self.sleep_for(sleep_duration)

    def run_all_rules(self):
        """ Run each rule one time """
        # If writeback_es errored, it's disabled until the next query cycle
        if not self.writeback_es:
            self.writeback_es = elasticsearch_client(self.conf)

        self.send_pending_alerts()

        next_run = datetime.datetime.utcnow() + self.run_every

        for rule in self.rules:
            # Set endtime based on the rule's delay
            delay = rule.get('query_delay')
            if hasattr(self.args, 'end') and self.args.end:
                endtime = ts_to_dt(self.args.end)
            elif delay:
                endtime = ts_now() - delay
            else:
                endtime = ts_now()

            try:
                num_matches = self.run_rule(rule, endtime, self.starttime)
            except EAException as e:
                self.handle_error("Error running rule %s: %s" % (rule['name'], e), {'rule': rule['name']})
            except Exception as e:
                self.handle_uncaught_exception(e, rule)
            else:
                old_starttime = pretty_ts(rule.get('original_starttime'), rule.get('use_local_time'))
                elastalert_logger.info("Ran %s from %s to %s: %s query hits, %s matches,"
                                       " %s alerts sent" % (rule['name'], old_starttime, pretty_ts(endtime, rule.get('use_local_time')),
                                                            self.num_hits, num_matches, self.alerts_sent))
                self.alerts_sent = 0

                if next_run < datetime.datetime.utcnow():
                    # We were processing for longer than our refresh interval
                    # This can happen if --start was specified with a large time period
                    # or if we are running too slow to process events in real time.
                    logging.warning("Querying from %s to %s took longer than %s!" % (old_starttime, endtime, self.run_every))

            self.remove_old_events(rule)

        # Only force starttime once
        self.starttime = None

        if not self.args.pin_rules:
            self.load_rule_changes()

    def stop(self):
        """ Stop an elastalert runner that's been started """
        self.running = False

    def sleep_for(self, duration):
        """ Sleep for a set duration """
        elastalert_logger.info("Sleeping for %s seconds" % (duration))
        time.sleep(duration)

    def generate_kibana4_db(self, rule, match):
        ''' Creates a link for a kibana4 dashboard which has time set to the match. '''
        db_name = rule.get('use_kibana4_dashboard')
        start = ts_add(match[rule['timestamp_field']], -rule.get('kibana4_start_timedelta', rule.get('timeframe', datetime.timedelta(minutes=10))))
        end = ts_add(match[rule['timestamp_field']], rule.get('kibana4_end_timedelta', rule.get('timeframe', datetime.timedelta(minutes=10))))
        return kibana.kibana4_dashboard_link(db_name, start, end)

    def generate_kibana_db(self, rule, match):
        ''' Uses a template dashboard to upload a temp dashboard showing the match.
        Returns the url to the dashboard. '''
        db = copy.deepcopy(kibana.dashboard_temp)

        # Set timestamp fields to match our rule especially if
        # we have configured something other than @timestamp
        kibana.set_timestamp_field(db, rule['timestamp_field'])

        # Set filters
        for filter in rule['filter']:
            if filter:
                kibana.add_filter(db, filter)
        kibana.set_included_fields(db, rule['include'])

        # Set index
        index = self.get_index(rule)
        kibana.set_index_name(db, index)

        return self.upload_dashboard(db, rule, match)

    def upload_dashboard(self, db, rule, match):
        ''' Uploads a dashboard schema to the kibana-int elasticsearch index associated with rule.
        Returns the url to the dashboard. '''
        # Set time range
        start = ts_add(match[rule['timestamp_field']], -rule.get('timeframe', datetime.timedelta(minutes=10)))
        end = ts_add(match[rule['timestamp_field']], datetime.timedelta(minutes=10))
        kibana.set_time(db, start, end)

        # Set dashboard name
        db_name = 'ElastAlert - %s - %s' % (rule['name'], end)
        kibana.set_name(db, db_name)

        # Add filter for query_key value
        if 'query_key' in rule:
            for qk in rule.get('compound_query_key', [rule['query_key']]):
                if qk in match:
                    term = {'term': {qk: match[qk]}}
                    kibana.add_filter(db, term)

        # Convert to json
        db_js = json.dumps(db)
        db_body = {'user': 'guest',
                   'group': 'guest',
                   'title': db_name,
                   'dashboard': db_js}

        # Upload
        es = elasticsearch_client(rule)

        res = es.create(index='kibana-int',
                        doc_type='temp',
                        body=db_body)

        # Return dashboard URL
        kibana_url = rule.get('kibana_url')
        if not kibana_url:
            kibana_url = 'http://%s:%s/_plugin/kibana/' % (rule['es_host'],
                                                           rule['es_port'])
        return kibana_url + '#/dashboard/temp/%s' % (res['_id'])

    def get_dashboard(self, rule, db_name):
        """ Download dashboard which matches use_kibana_dashboard from elasticsearch. """
        es = elasticsearch_client(rule)
        if not db_name:
            raise EAException("use_kibana_dashboard undefined")
        query = {'query': {'term': {'_id': db_name}}}
        try:
            res = es.search(index='kibana-int', doc_type='dashboard', body=query, _source_include=['dashboard'])
        except ElasticsearchException as e:
            raise EAException("Error querying for dashboard: %s" % (e))

        if res['hits']['hits']:
            return json.loads(res['hits']['hits'][0]['_source']['dashboard'])
        else:
            raise EAException("Could not find dashboard named %s" % (db_name))

    def use_kibana_link(self, rule, match):
        """ Uploads an existing dashboard as a temp dashboard modified for match time.
        Returns the url to the dashboard. """
        # Download or get cached dashboard
        dashboard = rule.get('dashboard_schema')
        if not dashboard:
            db_name = rule.get('use_kibana_dashboard')
            dashboard = self.get_dashboard(rule, db_name)
        if dashboard:
            rule['dashboard_schema'] = dashboard
        else:
            return None
        dashboard = copy.deepcopy(dashboard)
        return self.upload_dashboard(dashboard, rule, match)

    def filters_from_kibana(self, rule, db_name):
        """ Downloads a dashboard from kibana and returns corresponding filters, None on error. """
        try:
            db = rule.get('dashboard_schema')
            if not db:
                db = self.get_dashboard(rule, db_name)
            filters = kibana.filters_from_dashboard(db)
        except EAException:
            return None
        return filters

    def alert(self, matches, rule, alert_time=None):
        """ Wraps alerting, kibana linking and enhancements in an exception handler """
        try:
            return self.send_alert(matches, rule, alert_time=alert_time)
        except Exception as e:
            self.handle_uncaught_exception(e, rule)

    def send_alert(self, matches, rule, alert_time=None):
        """ Send out an alert.

        :param matches: A list of matches.
        :param rule: A rule configuration.
        """
        if alert_time is None:
            alert_time = ts_now()

        # Compute top count keys
        if rule.get('top_count_keys'):
            for match in matches:
                if 'query_key' in rule and rule['query_key'] in match:
                    qk = match[rule['query_key']]
                else:
                    qk = None
                start = ts_to_dt(match[rule['timestamp_field']]) - rule.get('timeframe', datetime.timedelta(minutes=10))
                end = ts_to_dt(match[rule['timestamp_field']]) + datetime.timedelta(minutes=10)
                keys = rule.get('top_count_keys')
                counts = self.get_top_counts(rule, start, end, keys, qk=qk)
                match.update(counts)

        # Generate a kibana3 dashboard for the first match
        if rule.get('generate_kibana_link') or rule.get('use_kibana_dashboard'):
            try:
                if rule.get('generate_kibana_link'):
                    kb_link = self.generate_kibana_db(rule, matches[0])
                else:
                    kb_link = self.use_kibana_link(rule, matches[0])
            except EAException as e:
                self.handle_error("Could not generate kibana dash for %s match: %s" % (rule['name'], e))
            else:
                if kb_link:
                    matches[0]['kibana_link'] = kb_link

        if rule.get('use_kibana4_dashboard'):
            kb_link = self.generate_kibana4_db(rule, matches[0])
            if kb_link:
                matches[0]['kibana_link'] = kb_link

        if not rule.get('run_enhancements_first'):
            for enhancement in rule['match_enhancements']:
                valid_matches = []
                for match in matches:
                    try:
                        enhancement.process(match)
                        valid_matches.append(match)
                    except DropMatchException as e:
                        pass
                    except EAException as e:
                        self.handle_error("Error running match enhancement: %s" % (e), {'rule': rule['name']})
                matches = valid_matches
                if not matches:
                    return None

        # Don't send real alerts in debug mode
        if self.debug:
            alerter = DebugAlerter(rule)
            alerter.alert(matches)
            return None

        # Run the alerts
        alert_sent = False
        alert_exception = None
        # Alert.pipeline is a single object shared between every alerter
        # This allows alerters to pass objects and data between themselves
        alert_pipeline = {"alert_time": alert_time}
        for alert in rule['alert']:
            alert.pipeline = alert_pipeline
            try:
                alert.alert(matches)
            except EAException as e:
                self.handle_error('Error while running alert %s: %s' % (alert.get_info()['type'], e), {'rule': rule['name']})
                alert_exception = str(e)
            else:
                self.alerts_sent += 1
                alert_sent = True

        # Write the alert(s) to ES
        agg_id = None
        for match in matches:
            alert_body = self.get_alert_body(match, rule, alert_sent, alert_time, alert_exception)
            # Set all matches to aggregate together
            if agg_id:
                alert_body['aggregate_id'] = agg_id
            res = self.writeback('elastalert', alert_body)
            if res and not agg_id:
                agg_id = res['_id']

    def get_alert_body(self, match, rule, alert_sent, alert_time, alert_exception=None):
        body = {'match_body': match}
        body['rule_name'] = rule['name']
        # TODO record info about multiple alerts
        body['alert_info'] = rule['alert'][0].get_info()
        body['alert_sent'] = alert_sent
        body['alert_time'] = alert_time

        # If the alert failed to send, record the exception
        if not alert_sent:
            body['alert_exception'] = alert_exception
        return body

    def writeback(self, doc_type, body):
        # Convert any datetime objects to timestamps
        for key in body.keys():
            if isinstance(body[key], datetime.datetime):
                body[key] = dt_to_ts(body[key])
        if self.debug:
            elastalert_logger.info("Skipping writing to ES: %s" % (body))
            return None

        if '@timestamp' not in body:
            body['@timestamp'] = dt_to_ts(ts_now())
        if self.writeback_es:
            try:
                res = self.writeback_es.create(index=self.writeback_index,
                                               doc_type=doc_type, body=body)
                return res
            except ElasticsearchException as e:
                logging.exception("Error writing alert info to elasticsearch: %s" % (e))
                self.writeback_es = None

    def find_recent_pending_alerts(self, time_limit):
        """ Queries writeback_es to find alerts that did not send
        and are newer than time_limit """

        # XXX only fetches 1000 results. If limit is reached, next loop will catch them
        # unless there is constantly more than 1000 alerts to send.

        # Fetch recent, unsent alerts that aren't part of an aggregate, earlier alerts first.
        query = {'query': {'query_string': {'query': '!_exists_:aggregate_id AND alert_sent:false'}},
                 'filter': {'range': {'alert_time': {'from': dt_to_ts(ts_now() - time_limit),
                                                     'to': dt_to_ts(ts_now())}}},
                 'sort': {'alert_time': {'order': 'asc'}}}
        if self.writeback_es:
            try:
                res = self.writeback_es.search(index=self.writeback_index,
                                               doc_type='elastalert',
                                               body=query,
                                               size=1000)
                if res['hits']['hits']:
                    return res['hits']['hits']
            except:  # TODO: Give this a more relevant exception, try:except: is evil.
                pass
        return []

    def send_pending_alerts(self):
        pending_alerts = self.find_recent_pending_alerts(self.alert_time_limit)
        for alert in pending_alerts:
            _id = alert['_id']
            alert = alert['_source']
            try:
                rule_name = alert.pop('rule_name')
                alert_time = alert.pop('alert_time')
                match_body = alert.pop('match_body')
            except KeyError:
                # Malformed alert, drop it
                continue

            # Find original rule
            for rule in self.rules:
                if rule['name'] == rule_name:
                    break
            else:
                # Original rule is missing, keep alert for later if rule reappears
                continue

            # Set current_es for top_count_keys query
            self.current_es = elasticsearch_client(rule)
            self.current_es_addr = (rule['es_host'], rule['es_port'])

            # Send the alert unless it's a future alert
            if ts_now() > ts_to_dt(alert_time):
                aggregated_matches = self.get_aggregated_matches(_id)
                if aggregated_matches:
                    matches = [match_body] + [agg_match['match_body'] for agg_match in aggregated_matches]
                    self.alert(matches, rule, alert_time=alert_time)
                    if rule['current_aggregate_id'] == _id:
                        rule['current_aggregate_id'] = None
                else:
                    self.alert([match_body], rule, alert_time=alert_time)

                # Delete it from the index
                try:
                    self.writeback_es.delete(index=self.writeback_index,
                                             doc_type='elastalert',
                                             id=_id)
                except:  # TODO: Give this a more relevant exception, try:except: is evil.
                    self.handle_error("Failed to delete alert %s at %s" % (_id, alert_time))

        # Send in memory aggregated alerts
        for rule in self.rules:
            if rule['agg_matches']:
                if ts_now() > rule['aggregate_alert_time']:
                    self.alert(rule['agg_matches'], rule)
                    rule['agg_matches'] = []

    def get_aggregated_matches(self, _id):
        """ Removes and returns all matches from writeback_es that have aggregate_id == _id """

        # XXX if there are more than self.max_aggregation matches, you have big alerts and we will leave entries in ES.
        query = {'query': {'query_string': {'query': 'aggregate_id:%s' % (_id)}}}
        matches = []
        if self.writeback_es:
            try:
                res = self.writeback_es.search(index=self.writeback_index,
                                               doc_type='elastalert',
                                               body=query,
                                               size=self.max_aggregation)
                for match in res['hits']['hits']:
                    matches.append(match['_source'])
                    self.writeback_es.delete(index=self.writeback_index,
                                             doc_type='elastalert',
                                             id=match['_id'])
            except (KeyError, ElasticsearchException) as e:
                self.handle_error("Error fetching aggregated matches: %s" % (e), {'id': _id})
        return matches

    def find_pending_aggregate_alert(self, rule):
        query = {'filter': {'bool': {'must': [{'term': {'rule_name': rule['name']}},
                                              {'range': {'alert_time': {'gt': ts_now()}}},
                                              {'not': {'exists': {'field': 'aggregate_id'}}},
                                              {'term': {'alert_sent': 'false'}}]}},
                 'sort': {'alert_time': {'order': 'desc'}}}
        if not self.writeback_es:
            self.writeback_es = elasticsearch_client(self.conf)
        try:
            res = self.writeback_es.search(index=self.writeback_index,
                                           doc_type='elastalert',
                                           body=query,
                                           size=1)
            if len(res['hits']['hits']) == 0:
                return None
        except (KeyError, ElasticsearchException) as e:
            self.handle_error("Error searching for pending aggregated matches: %s" % (e), {'rule_name': rule['name']})
            return None

        return res['hits']['hits'][0]

    def add_aggregated_alert(self, match, rule):
        """ Save a match as a pending aggregate alert to elasticsearch. """
        if (not rule['current_aggregate_id'] or
                ('aggregate_alert_time' in rule and rule['aggregate_alert_time'] < ts_to_dt(match[rule['timestamp_field']]))):

            # Elastalert may have restarted while pending alerts exist
            pending_alert = self.find_pending_aggregate_alert(rule)
            if pending_alert:
                alert_time = rule['aggregate_alert_time'] = ts_to_dt(pending_alert['_source']['alert_time'])
                agg_id = rule['current_aggregate_id'] = pending_alert['_id']
                elastalert_logger.info('Adding alert for %s to aggregation(id: %s), next alert at %s' % (rule['name'], agg_id, alert_time))
            else:
                # First match, set alert_time
                match_time = ts_to_dt(match[rule['timestamp_field']])
                alert_time = ''
                if isinstance(rule['aggregation'], dict) and rule['aggregation'].get('schedule'):
                    croniter._datetime_to_timestamp = cronite_datetime_to_timestamp  # For Python 2.6 compatibility
                    try:
                        iter = croniter(rule['aggregation']['schedule'], ts_now())
                        alert_time = unix_to_dt(iter.get_next())
                    except Exception as e:
                        self.handle_error("Error parsing aggregate send time Cron format %s" % (e), rule['aggregation']['schedule'])
                else:
                    alert_time = match_time + rule['aggregation']

                rule['aggregate_alert_time'] = alert_time
                agg_id = None
                elastalert_logger.info('New aggregation for %s. next alert at %s.' % (rule['name'], alert_time))
        else:
            # Already pending aggregation, use existing alert_time
            alert_time = rule['aggregate_alert_time']
            agg_id = rule['current_aggregate_id']
            elastalert_logger.info('Adding alert for %s to aggregation(id: %s), next alert at %s' % (rule['name'], agg_id, alert_time))

        alert_body = self.get_alert_body(match, rule, False, alert_time)
        if agg_id:
            alert_body['aggregate_id'] = agg_id
        res = self.writeback('elastalert', alert_body)

        # If new aggregation, save _id
        if res and not agg_id:
            rule['current_aggregate_id'] = res['_id']

        # Couldn't write the match to ES, save it in memory for now
        if not res:
            rule['agg_matches'].append(match)

        return res

    def silence(self):
        """ Silence an alert for a period of time. --silence and --rule must be passed as args. """
        if self.debug:
            logging.error('--silence not compatible with --debug')
            exit(1)

        if not self.args.rule:
            logging.error('--silence must be used with --rule')
            exit(1)

        # With --rule, self.rules will only contain that specific rule
        rule_name = self.rules[0]['name']

        try:
            unit, num = self.args.silence.split('=')
            silence_time = datetime.timedelta(**{unit: int(num)})
            # Double conversion to add tzinfo
            silence_ts = ts_to_dt(dt_to_ts(silence_time + datetime.datetime.utcnow()))
        except (ValueError, TypeError):
            logging.error('%s is not a valid time period' % (self.args.silence))
            exit(1)

        if not self.set_realert(rule_name, silence_ts, 0):
            logging.error('Failed to save silence command to elasticsearch')
            exit(1)

        elastalert_logger.info('Success. %s will be silenced until %s' % (rule_name, silence_ts))

    def set_realert(self, rule_name, timestamp, exponent):
        """ Write a silence to elasticsearch for rule_name until timestamp. """
        body = {'exponent': exponent,
                'rule_name': rule_name,
                '@timestamp': ts_now(),
                'until': timestamp}

        self.silence_cache[rule_name] = (timestamp, exponent)
        return self.writeback('silence', body)

    def is_silenced(self, rule_name):
        """ Checks if rule_name is currently silenced. Returns false on exception. """
        if rule_name in self.silence_cache:
            if ts_now() < self.silence_cache[rule_name][0]:
                return True
            else:
                return False

        if self.debug:
            return False

        query = {'filter': {'term': {'rule_name': rule_name}},
                 'sort': {'until': {'order': 'desc'}}}

        if self.writeback_es:
            try:
                res = self.writeback_es.search(index=self.writeback_index, doc_type='silence',
                                               size=1, body=query, _source_include=['until', 'exponent'])
            except ElasticsearchException as e:
                self.handle_error("Error while querying for alert silence status: %s" % (e), {'rule': rule_name})

                return False

            if res['hits']['hits']:
                until_ts = res['hits']['hits'][0]['_source']['until']
                exponent = res['hits']['hits'][0]['_source'].get('exponent', 0)

                self.silence_cache[rule_name] = (ts_to_dt(until_ts), exponent)
                if ts_now() < ts_to_dt(until_ts):
                    return True
        return False

    def handle_error(self, message, data=None):
        ''' Logs message at error level and writes message, data and traceback to Elasticsearch. '''
        if not self.writeback_es:
            self.writeback_es = elasticsearch_client(self.conf)

        logging.error(message)
        body = {'message': message}
        tb = traceback.format_exc()
        body['traceback'] = tb.strip().split('\n')
        if data:
            body['data'] = data
        self.writeback('elastalert_error', body)

    def handle_uncaught_exception(self, exception, rule):
        """ Disables a rule and sends a notification. """
        logging.error(traceback.format_exc())
        self.handle_error('Uncaught exception running rule %s: %s' % (rule['name'], exception), {'rule': rule['name']})
        if self.disable_rules_on_error:
            self.rules = [running_rule for running_rule in self.rules if running_rule['name'] != rule['name']]
            self.disabled_rules.append(rule)
            elastalert_logger.info('Rule %s disabled', rule['name'])
        if self.notify_email:
            self.send_notification_email(exception=exception, rule=rule)

    def send_notification_email(self, text='', exception=None, rule=None, subject=None, rule_file=None):
        email_body = text
        rule_name = None
        if rule:
            rule_name = rule['name']
        elif rule_file:
            rule_name = rule_file
        if exception and rule_name:
            if not subject:
                subject = 'Uncaught exception in ElastAlert - %s' % (rule_name)
            email_body += '\n\n'
            email_body += 'The rule %s has raised an uncaught exception.\n\n' % (rule_name)
            if self.disable_rules_on_error:
                modified = ' or if the rule config file has been modified' if not self.args.pin_rules else ''
                email_body += 'It has been disabled and will be re-enabled when ElastAlert restarts%s.\n\n' % (modified)
            tb = traceback.format_exc()
            email_body += tb

        if isinstance(self.notify_email, basestring):
            self.notify_email = [self.notify_email]
        email = MIMEText(email_body)
        email['Subject'] = subject if subject else 'ElastAlert notification'
        recipients = self.notify_email
        if rule and rule.get('notify_email'):
            if isinstance(rule['notify_email'], basestring):
                rule['notify_email'] = [rule['notify_email']]
            recipients = recipients + rule['notify_email']
        recipients = list(set(recipients))
        email['To'] = ', '.join(recipients)
        email['From'] = self.from_addr
        email['Reply-To'] = self.conf.get('email_reply_to', email['To'])

        try:
            smtp = SMTP(self.smtp_host)
            smtp.sendmail(self.from_addr, recipients, email.as_string())
        except (SMTPException, error) as e:
            self.handle_error('Error connecting to SMTP host: %s' % (e), {'email_body': email_body})

    def get_top_counts(self, rule, starttime, endtime, keys, number=None, qk=None):
        """ Counts the number of events for each unique value for each key field.
        Returns a dictionary with top_events_<key> mapped to the top 5 counts for each key. """
        all_counts = {}
        if not number:
            number = rule.get('top_count_number', 5)
        for key in keys:
            index = self.get_index(rule, starttime, endtime)

            hits_terms = self.get_hits_terms(rule, starttime, endtime, index, key, qk, number)
            if hits_terms is None:
                top_events_count = {}
            else:
                buckets = hits_terms.values()[0]

                # get_hits_terms adds to num_hits, but we don't want to count these
                self.num_hits -= len(buckets)
                terms = {}
                for bucket in buckets:
                    terms[bucket['key']] = bucket['doc_count']
                counts = terms.items()
                counts.sort(key=lambda x: x[1], reverse=True)
                top_events_count = dict(counts[:number])

            # Save a dict with the top 5 events by key
            all_counts['top_events_%s' % (key)] = top_events_count

        return all_counts

    def next_alert_time(self, rule, name, timestamp):
        """ Calculate an 'until' time and exponent based on how much past the last 'until' we are. """
        if name in self.silence_cache:
            last_until, exponent = self.silence_cache[name]
        else:
            # If this isn't cached, this is the first alert or writeback_es is down, normal realert
            return timestamp + rule['realert'], 0

        if not rule.get('exponential_realert'):
            return timestamp + rule['realert'], 0
        diff = seconds(timestamp - last_until)
        # Increase exponent if we've alerted recently
        if diff < seconds(rule['realert']) * 2 ** exponent:
            exponent += 1
        else:
            # Continue decreasing exponent the longer it's been since the last alert
            while diff > seconds(rule['realert']) * 2 ** exponent and exponent > 0:
                diff -= seconds(rule['realert']) * 2 ** exponent
                exponent -= 1

        wait = datetime.timedelta(seconds=seconds(rule['realert']) * 2 ** exponent)
        if wait >= rule['exponential_realert']:
            return timestamp + rule['exponential_realert'], exponent - 1
        return timestamp + wait, exponent


def handle_signal(signal, frame):
    elastalert_logger.info('SIGINT received, stopping ElastAlert...')
    # use os._exit to exit immediately and avoid someone catching SystemExit
    os._exit(0)


def main(args=None):
    signal.signal(signal.SIGINT, handle_signal)
    if not args:
        args = sys.argv[1:]
    client = ElastAlerter(args)
    if not client.args.silence:
        client.start()

if __name__ == '__main__':
    sys.exit(main(sys.argv[1:]))<|MERGE_RESOLUTION|>--- conflicted
+++ resolved
@@ -121,73 +121,6 @@
             self.silence()
 
     @staticmethod
-<<<<<<< HEAD
-    def new_elasticsearch(es_conn_conf):
-        """ returns an Elasticsearch instance configured using an es_conn_config """
-        auth = Auth()
-        es_conn_conf['http_auth'] = auth(host=es_conn_conf['es_host'],
-                                         username=es_conn_conf['es_username'],
-                                         password=es_conn_conf['es_password'],
-                                         aws_region=es_conn_conf['aws_region'],
-                                         boto_profile=es_conn_conf['boto_profile'])
-
-        return Elasticsearch(host=es_conn_conf['es_host'],
-                             port=es_conn_conf['es_port'],
-                             url_prefix=es_conn_conf['es_url_prefix'],
-                             use_ssl=es_conn_conf['use_ssl'],
-                             verify_certs=es_conn_conf['verify_certs'],
-                             connection_class=RequestsHttpConnection,
-                             http_auth=es_conn_conf['http_auth'],
-                             timeout=es_conn_conf['es_conn_timeout'],
-                             send_get_body_as=es_conn_conf['send_get_body_as'])
-
-    @staticmethod
-    def build_es_conn_config(conf):
-        """ Given a conf dictionary w/ raw config properties 'use_ssl', 'es_host', 'es_port'
-        'es_username' and 'es_password', this will return a new dictionary
-        with properly initialized values for 'es_host', 'es_port', 'use_ssl' and 'http_auth' which
-        will be a basicauth username:password formatted string """
-        parsed_conf = {}
-        parsed_conf['use_ssl'] = False
-        parsed_conf['verify_certs'] = True
-        parsed_conf['http_auth'] = None
-        parsed_conf['es_username'] = None
-        parsed_conf['es_password'] = None
-        parsed_conf['aws_region'] = None
-        parsed_conf['boto_profile'] = None
-        parsed_conf['es_host'] = conf['es_host']
-        parsed_conf['es_port'] = conf['es_port']
-        parsed_conf['es_url_prefix'] = ''
-        parsed_conf['es_conn_timeout'] = 10
-        parsed_conf['send_get_body_as'] = conf.get('es_send_get_body_as', 'GET')
-
-        if 'es_username' in conf:
-            parsed_conf['es_username'] = conf['es_username']
-            parsed_conf['es_password'] = conf['es_password']
-
-        if 'aws_region' in conf:
-            parsed_conf['aws_region'] = conf['aws_region']
-
-        if 'boto_profile' in conf:
-            parsed_conf['boto_profile'] = conf['boto_profile']
-
-        if 'use_ssl' in conf:
-            parsed_conf['use_ssl'] = conf['use_ssl']
-
-        if 'verify_certs' in conf:
-            parsed_conf['verify_certs'] = conf['verify_certs']
-
-        if 'es_conn_timeout' in conf:
-            parsed_conf['es_conn_timeout'] = conf['es_conn_timeout']
-
-        if 'es_url_prefix' in conf:
-            parsed_conf['es_url_prefix'] = conf['es_url_prefix']
-
-        return parsed_conf
-
-    @staticmethod
-=======
->>>>>>> c21cd301
     def get_index(rule, starttime=None, endtime=None):
         """ Gets the index for a rule. If strftime is set and starttime and endtime
         are provided, it will return a comma seperated list of indices. If strftime
