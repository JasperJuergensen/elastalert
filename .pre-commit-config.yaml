--- conflicted
+++ resolved
@@ -1,28 +1,16 @@
 repos:
 -   repo: git://github.com/pre-commit/pre-commit-hooks
-<<<<<<< HEAD
     rev: v2.0.0
-=======
-    sha: v1.1.1
->>>>>>> 6517af52
     hooks:
     -   id: trailing-whitespace
     -   id: end-of-file-fixer
-    -   id: autopep8-wrapper
-        args:
-        - -i
-        - --ignore=E265,E309,E501
     -   id: flake8
     -   id: check-yaml
     -   id: debug-statements
     -   id: requirements-txt-fixer
     -   id: name-tests-test
 -   repo: git://github.com/asottile/reorder_python_imports
-<<<<<<< HEAD
     rev: v1.3.4
-=======
-    sha: v0.3.5
->>>>>>> 6517af52
     hooks:
     -   id: reorder-python-imports
 -   repo: git://github.com/Yelp/detect-secrets
