# -*- coding: utf-8 -*-
import contextlib
import copy
import datetime
import json
import threading

import elasticsearch
import mock
import pytest
from elasticsearch.exceptions import ConnectionError
from elasticsearch.exceptions import ElasticsearchException

from elastalert.enhancements import BaseEnhancement
from elastalert.enhancements import DropMatchException
from elastalert.kibana import dashboard_temp
from elastalert.util import dt_to_ts
from elastalert.util import dt_to_unix
from elastalert.util import dt_to_unixms
from elastalert.util import EAException
from elastalert.util import ts_now
from elastalert.util import ts_to_dt
from elastalert.util import unix_to_dt


START_TIMESTAMP = '2014-09-26T12:34:45Z'
END_TIMESTAMP = '2014-09-27T12:34:45Z'
START = ts_to_dt(START_TIMESTAMP)
END = ts_to_dt(END_TIMESTAMP)


def _set_hits(ea_inst, hits):
    res = {'hits': {'total': len(hits), 'hits': hits}}
    ea_inst.client_es.return_value = res


def generate_hits(timestamps, **kwargs):
    hits = []
    for i, ts in enumerate(timestamps):
        data = {'_id': 'id{}'.format(i),
                '_source': {'@timestamp': ts},
                '_type': 'logs',
                '_index': 'idx'}
        for key, item in kwargs.iteritems():
            data['_source'][key] = item
        # emulate process_hits(), add metadata to _source
        for field in ['_id', '_type', '_index']:
            data['_source'][field] = data[field]
        hits.append(data)
    return {'hits': {'total': len(hits), 'hits': hits}}


def assert_alerts(ea_inst, calls):
    """ Takes a list of lists of timestamps. Asserts that an alert was called for each list, containing those timestamps. """
    assert ea_inst.rules[0]['alert'][0].alert.call_count == len(calls)
    for call_num, call_args in enumerate(ea_inst.rules[0]['alert'][0].alert.call_args_list):
        assert not any([match['@timestamp'] not in calls[call_num] for match in call_args[0][0]])
        assert len(call_args[0][0]) == len(calls[call_num])


def test_starttime(ea):
    invalid = ['2014-13-13',
               '2014-11-24T30:00:00',
               'Not A Timestamp']
    for ts in invalid:
        with pytest.raises((TypeError, ValueError)):
            ts_to_dt(ts)


def test_init_rule(ea):
    # Simulate state of a rule just loaded from a file
    ea.rules[0]['minimum_starttime'] = datetime.datetime.now()
    new_rule = copy.copy(ea.rules[0])
    map(new_rule.pop, ['agg_matches', 'current_aggregate_id', 'processed_hits', 'minimum_starttime'])

    # Properties are copied from ea.rules[0]
    ea.rules[0]['starttime'] = '2014-01-02T00:11:22'
    ea.rules[0]['processed_hits'] = ['abcdefg']
    new_rule = ea.init_rule(new_rule, False)
    for prop in ['starttime', 'agg_matches', 'current_aggregate_id', 'processed_hits', 'minimum_starttime']:
        assert new_rule[prop] == ea.rules[0][prop]

    # Properties are fresh
    new_rule = ea.init_rule(new_rule, True)
    new_rule.pop('starttime')
    assert 'starttime' not in new_rule
    assert new_rule['processed_hits'] == {}


def test_query(ea):
    ea.thread_data.current_es.search.return_value = {'hits': {'total': 0, 'hits': []}}
    ea.run_query(ea.rules[0], START, END)
    ea.thread_data.current_es.search.assert_called_with(body={
        'query': {'filtered': {'filter': {'bool': {'must': [{'range': {'@timestamp': {'lte': END_TIMESTAMP, 'gt': START_TIMESTAMP}}}]}}}},
        'sort': [{'@timestamp': {'order': 'asc'}}]}, index='idx', _source_include=['@timestamp'], ignore_unavailable=True,
        size=ea.rules[0]['max_query_size'], scroll=ea.conf['scroll_keepalive'])


def test_query_with_fields(ea):
    ea.rules[0]['_source_enabled'] = False
    ea.thread_data.current_es.search.return_value = {'hits': {'total': 0, 'hits': []}}
    ea.run_query(ea.rules[0], START, END)
    ea.thread_data.current_es.search.assert_called_with(body={
        'query': {'filtered': {'filter': {'bool': {'must': [{'range': {'@timestamp': {'lte': END_TIMESTAMP, 'gt': START_TIMESTAMP}}}]}}}},
        'sort': [{'@timestamp': {'order': 'asc'}}], 'fields': ['@timestamp']}, index='idx', ignore_unavailable=True,
        size=ea.rules[0]['max_query_size'], scroll=ea.conf['scroll_keepalive'])


def test_query_with_unix(ea):
    ea.rules[0]['timestamp_type'] = 'unix'
    ea.rules[0]['dt_to_ts'] = dt_to_unix
    ea.thread_data.current_es.search.return_value = {'hits': {'total': 0, 'hits': []}}
    ea.run_query(ea.rules[0], START, END)
    start_unix = dt_to_unix(START)
    end_unix = dt_to_unix(END)
    ea.thread_data.current_es.search.assert_called_with(
        body={'query': {'filtered': {'filter': {'bool': {'must': [{'range': {'@timestamp': {'lte': end_unix, 'gt': start_unix}}}]}}}},
              'sort': [{'@timestamp': {'order': 'asc'}}]}, index='idx', _source_include=['@timestamp'], ignore_unavailable=True,
        size=ea.rules[0]['max_query_size'], scroll=ea.conf['scroll_keepalive'])


def test_query_with_unixms(ea):
    ea.rules[0]['timestamp_type'] = 'unixms'
    ea.rules[0]['dt_to_ts'] = dt_to_unixms
    ea.thread_data.current_es.search.return_value = {'hits': {'total': 0, 'hits': []}}
    ea.run_query(ea.rules[0], START, END)
    start_unix = dt_to_unixms(START)
    end_unix = dt_to_unixms(END)
    ea.thread_data.current_es.search.assert_called_with(
        body={'query': {'filtered': {'filter': {'bool': {'must': [{'range': {'@timestamp': {'lte': end_unix, 'gt': start_unix}}}]}}}},
              'sort': [{'@timestamp': {'order': 'asc'}}]}, index='idx', _source_include=['@timestamp'], ignore_unavailable=True,
        size=ea.rules[0]['max_query_size'], scroll=ea.conf['scroll_keepalive'])


def test_no_hits(ea):
    ea.thread_data.current_es.search.return_value = {'hits': {'total': 0, 'hits': []}}
    ea.run_query(ea.rules[0], START, END)
    assert ea.rules[0]['type'].add_data.call_count == 0


def test_no_terms_hits(ea):
    ea.rules[0]['use_terms_query'] = True
    ea.rules[0]['query_key'] = 'QWERTY'
    ea.rules[0]['doc_type'] = 'uiop'
    ea.thread_data.current_es.search.return_value = {'hits': {'total': 0, 'hits': []}}
    ea.run_query(ea.rules[0], START, END)
    assert ea.rules[0]['type'].add_terms_data.call_count == 0


def test_some_hits(ea):
    hits = generate_hits([START_TIMESTAMP, END_TIMESTAMP])
    hits_dt = generate_hits([START, END])
    ea.thread_data.current_es.search.return_value = hits
    ea.run_query(ea.rules[0], START, END)
    assert ea.rules[0]['type'].add_data.call_count == 1
    ea.rules[0]['type'].add_data.assert_called_with([x['_source'] for x in hits_dt['hits']['hits']])


def test_some_hits_unix(ea):
    ea.rules[0]['timestamp_type'] = 'unix'
    ea.rules[0]['dt_to_ts'] = dt_to_unix
    ea.rules[0]['ts_to_dt'] = unix_to_dt
    hits = generate_hits([dt_to_unix(START), dt_to_unix(END)])
    hits_dt = generate_hits([START, END])
    ea.thread_data.current_es.search.return_value = copy.deepcopy(hits)
    ea.run_query(ea.rules[0], START, END)
    assert ea.rules[0]['type'].add_data.call_count == 1
    ea.rules[0]['type'].add_data.assert_called_with([x['_source'] for x in hits_dt['hits']['hits']])


def _duplicate_hits_generator(timestamps, **kwargs):
    """Generator repeatedly returns identical hits dictionaries
    """
    while True:
        yield generate_hits(timestamps, **kwargs)


def test_duplicate_timestamps(ea):
    ea.thread_data.current_es.search.side_effect = _duplicate_hits_generator([START_TIMESTAMP] * 3, blah='duplicate')
    ea.run_query(ea.rules[0], START, ts_to_dt('2014-01-01T00:00:00Z'))

    assert len(ea.rules[0]['type'].add_data.call_args_list[0][0][0]) == 3
    assert ea.rules[0]['type'].add_data.call_count == 1

    # Run the query again, duplicates will be removed and not added
    ea.run_query(ea.rules[0], ts_to_dt('2014-01-01T00:00:00Z'), END)
    assert ea.rules[0]['type'].add_data.call_count == 1


def test_match(ea):
    hits = generate_hits([START_TIMESTAMP, END_TIMESTAMP])
    ea.thread_data.current_es.search.return_value = hits
    ea.rules[0]['type'].matches = [{'@timestamp': END}]
    with mock.patch('elastalert.elastalert.elasticsearch_client'):
        ea.run_rule(ea.rules[0], END, START)

    ea.rules[0]['alert'][0].alert.called_with({'@timestamp': END_TIMESTAMP})
    assert ea.rules[0]['alert'][0].alert.call_count == 1


def test_run_rule_calls_garbage_collect(ea):
    start_time = '2014-09-26T00:00:00Z'
    end_time = '2014-09-26T12:00:00Z'
    ea.buffer_time = datetime.timedelta(hours=1)
    ea.run_every = datetime.timedelta(hours=1)
    with contextlib.nested(mock.patch.object(ea.rules[0]['type'], 'garbage_collect'),
                           mock.patch.object(ea, 'run_query')) as (mock_gc, mock_get_hits):
        ea.run_rule(ea.rules[0], ts_to_dt(end_time), ts_to_dt(start_time))

    # Running ElastAlert every hour for 12 hours, we should see self.garbage_collect called 12 times.
    assert mock_gc.call_count == 12

    # The calls should be spaced 1 hour apart
    expected_calls = [ts_to_dt(start_time) + datetime.timedelta(hours=i) for i in range(1, 13)]
    for e in expected_calls:
        mock_gc.assert_any_call(e)


def run_rule_query_exception(ea, mock_es):
    with mock.patch('elastalert.elastalert.elasticsearch_client') as mock_es_init:
        mock_es_init.return_value = mock_es
        ea.run_rule(ea.rules[0], END, START)

    # Assert neither add_data nor garbage_collect were called
    # and that starttime did not change
    assert ea.rules[0].get('starttime') == START
    assert ea.rules[0]['type'].add_data.call_count == 0
    assert ea.rules[0]['type'].garbage_collect.call_count == 0
    assert ea.rules[0]['type'].add_count_data.call_count == 0


def test_query_exception(ea):
    mock_es = mock.Mock()
    mock_es.search.side_effect = ElasticsearchException
    run_rule_query_exception(ea, mock_es)


def test_query_exception_count_query(ea):
    ea.rules[0]['use_count_query'] = True
    ea.rules[0]['doc_type'] = 'blahblahblahblah'
    mock_es = mock.Mock()
    mock_es.count.side_effect = ElasticsearchException
    run_rule_query_exception(ea, mock_es)


def test_match_with_module(ea):
    mod = BaseEnhancement(ea.rules[0])
    mod.process = mock.Mock()
    ea.rules[0]['match_enhancements'] = [mod]
    test_match(ea)
    mod.process.assert_called_with({'@timestamp': END, 'num_hits': 0, 'num_matches': 1})


def test_match_with_module_from_pending(ea):
    mod = BaseEnhancement(ea.rules[0])
    mod.process = mock.Mock()
    ea.rules[0]['match_enhancements'] = [mod]
    ea.rules[0].pop('aggregation')
    pending_alert = {'match_body': {'foo': 'bar'}, 'rule_name': ea.rules[0]['name'],
                     'alert_time': START_TIMESTAMP, '@timestamp': START_TIMESTAMP}
    # First call, return the pending alert, second, no associated aggregated alerts
    ea.writeback_es.search.side_effect = [{'hits': {'hits': [{'_id': 'ABCD', '_source': pending_alert}]}},
                                          {'hits': {'hits': []}}]
    ea.send_pending_alerts()
    assert mod.process.call_count == 0

    # If aggregation is set, enhancement IS called
    pending_alert = {'match_body': {'foo': 'bar'}, 'rule_name': ea.rules[0]['name'],
                     'alert_time': START_TIMESTAMP, '@timestamp': START_TIMESTAMP}
    ea.writeback_es.search.side_effect = [{'hits': {'hits': [{'_id': 'ABCD', '_source': pending_alert}]}},
                                          {'hits': {'hits': []}}]
    ea.rules[0]['aggregation'] = datetime.timedelta(minutes=10)
    ea.send_pending_alerts()
    assert mod.process.call_count == 1


def test_match_with_module_with_agg(ea):
    mod = BaseEnhancement(ea.rules[0])
    mod.process = mock.Mock()
    ea.rules[0]['match_enhancements'] = [mod]
    ea.rules[0]['aggregation'] = datetime.timedelta(minutes=15)
    hits = generate_hits([START_TIMESTAMP, END_TIMESTAMP])
    ea.thread_data.current_es.search.return_value = hits
    ea.rules[0]['type'].matches = [{'@timestamp': END}]
    with mock.patch('elastalert.elastalert.elasticsearch_client'):
        ea.run_rule(ea.rules[0], END, START)
    assert mod.process.call_count == 0


def test_match_with_enhancements_first(ea):
    mod = BaseEnhancement(ea.rules[0])
    mod.process = mock.Mock()
    ea.rules[0]['match_enhancements'] = [mod]
    ea.rules[0]['aggregation'] = datetime.timedelta(minutes=15)
    ea.rules[0]['run_enhancements_first'] = True
    hits = generate_hits([START_TIMESTAMP, END_TIMESTAMP])
    ea.thread_data.current_es.search.return_value = hits
    ea.rules[0]['type'].matches = [{'@timestamp': END}]
    with mock.patch('elastalert.elastalert.elasticsearch_client'):
        with mock.patch.object(ea, 'add_aggregated_alert') as add_alert:
            ea.run_rule(ea.rules[0], END, START)
    mod.process.assert_called_with({'@timestamp': END, 'num_hits': 0, 'num_matches': 1})
    assert add_alert.call_count == 1

    # Assert that dropmatchexception behaves properly
    mod.process = mock.MagicMock(side_effect=DropMatchException)
    ea.rules[0]['type'].matches = [{'@timestamp': END}]
    with mock.patch('elastalert.elastalert.elasticsearch_client'):
        with mock.patch.object(ea, 'add_aggregated_alert') as add_alert:
            ea.run_rule(ea.rules[0], END, START)
    mod.process.assert_called_with({'@timestamp': END, 'num_hits': 0, 'num_matches': 1})
    assert add_alert.call_count == 0


def test_agg_matchtime(ea):
    ea.max_aggregation = 1337
    hits_timestamps = ['2014-09-26T12:34:45', '2014-09-26T12:40:45', '2014-09-26T12:47:45']
    alerttime1 = dt_to_ts(ts_to_dt(hits_timestamps[0]) + datetime.timedelta(minutes=10))
    hits = generate_hits(hits_timestamps)
    ea.thread_data.current_es.search.return_value = hits
    with mock.patch('elastalert.elastalert.elasticsearch_client'):
        # Aggregate first two, query over full range
        ea.rules[0]['aggregate_by_match_time'] = True
        ea.rules[0]['aggregation'] = datetime.timedelta(minutes=10)
        ea.rules[0]['type'].matches = [{'@timestamp': h} for h in hits_timestamps]
        ea.run_rule(ea.rules[0], END, START)

    # Assert that the three matches were added to Elasticsearch
    call1 = ea.writeback_es.index.call_args_list[0][1]['body']
    call2 = ea.writeback_es.index.call_args_list[1][1]['body']
    call3 = ea.writeback_es.index.call_args_list[2][1]['body']
    assert call1['match_body']['@timestamp'] == '2014-09-26T12:34:45'
    assert not call1['alert_sent']
    assert 'aggregate_id' not in call1
    assert call1['alert_time'] == alerttime1

    assert call2['match_body']['@timestamp'] == '2014-09-26T12:40:45'
    assert not call2['alert_sent']
    assert call2['aggregate_id'] == 'ABCD'

    assert call3['match_body']['@timestamp'] == '2014-09-26T12:47:45'
    assert not call3['alert_sent']
    assert 'aggregate_id' not in call3

    # First call - Find all pending alerts (only entries without agg_id)
    # Second call - Find matches with agg_id == 'ABCD'
    # Third call - Find matches with agg_id == 'CDEF'
    ea.writeback_es.search.side_effect = [{'hits': {'hits': [{'_id': 'ABCD', '_source': call1},
                                                             {'_id': 'CDEF', '_source': call3}]}},
                                          {'hits': {'hits': [{'_id': 'BCDE', '_source': call2}]}},
                                          {'hits': {'total': 0, 'hits': []}}]

    with mock.patch('elastalert.elastalert.elasticsearch_client') as mock_es:
        ea.send_pending_alerts()
        # Assert that current_es was refreshed from the aggregate rules
        assert mock_es.called_with(host='', port='')
        assert mock_es.call_count == 2
    assert_alerts(ea, [hits_timestamps[:2], hits_timestamps[2:]])

    call1 = ea.writeback_es.search.call_args_list[7][1]['body']
    call2 = ea.writeback_es.search.call_args_list[8][1]['body']
    call3 = ea.writeback_es.search.call_args_list[9][1]['body']
    call4 = ea.writeback_es.search.call_args_list[10][1]['body']

    assert 'alert_time' in call2['filter']['range']
    assert call3['query']['query_string']['query'] == 'aggregate_id:ABCD'
    assert call4['query']['query_string']['query'] == 'aggregate_id:CDEF'
    assert ea.writeback_es.search.call_args_list[9][1]['size'] == 1337


def test_agg_not_matchtime(ea):
    ea.max_aggregation = 1337
    hits_timestamps = ['2014-09-26T12:34:45', '2014-09-26T12:40:45', '2014-09-26T12:47:45']
    match_time = ts_to_dt('2014-09-26T12:55:00Z')
    hits = generate_hits(hits_timestamps)
    ea.thread_data.current_es.search.return_value = hits
    with mock.patch('elastalert.elastalert.elasticsearch_client'):
        with mock.patch('elastalert.elastalert.ts_now', return_value=match_time):
            ea.rules[0]['aggregation'] = datetime.timedelta(minutes=10)
            ea.rules[0]['type'].matches = [{'@timestamp': h} for h in hits_timestamps]
            ea.run_rule(ea.rules[0], END, START)

    # Assert that the three matches were added to Elasticsearch
    call1 = ea.writeback_es.index.call_args_list[0][1]['body']
    call2 = ea.writeback_es.index.call_args_list[1][1]['body']
    call3 = ea.writeback_es.index.call_args_list[2][1]['body']
    assert call1['match_body']['@timestamp'] == '2014-09-26T12:34:45'
    assert not call1['alert_sent']
    assert 'aggregate_id' not in call1
    assert call1['alert_time'] == dt_to_ts(match_time + datetime.timedelta(minutes=10))

    assert call2['match_body']['@timestamp'] == '2014-09-26T12:40:45'
    assert not call2['alert_sent']
    assert call2['aggregate_id'] == 'ABCD'

    assert call3['match_body']['@timestamp'] == '2014-09-26T12:47:45'
    assert not call3['alert_sent']
    assert call3['aggregate_id'] == 'ABCD'


def test_agg_cron(ea):
    ea.max_aggregation = 1337
    hits_timestamps = ['2014-09-26T12:34:45', '2014-09-26T12:40:45', '2014-09-26T12:47:45']
    hits = generate_hits(hits_timestamps)
    ea.thread_data.current_es.search.return_value = hits
    alerttime1 = dt_to_ts(ts_to_dt('2014-09-26T12:46:00'))
    alerttime2 = dt_to_ts(ts_to_dt('2014-09-26T13:04:00'))

    with mock.patch('elastalert.elastalert.elasticsearch_client'):
        with mock.patch('elastalert.elastalert.croniter.get_next') as mock_ts:
            # Aggregate first two, query over full range
            mock_ts.side_effect = [dt_to_unix(ts_to_dt('2014-09-26T12:46:00')), dt_to_unix(ts_to_dt('2014-09-26T13:04:00'))]
            ea.rules[0]['aggregation'] = {'schedule': '*/5 * * * *'}
            ea.rules[0]['type'].matches = [{'@timestamp': h} for h in hits_timestamps]
            ea.run_rule(ea.rules[0], END, START)

    # Assert that the three matches were added to Elasticsearch
    call1 = ea.writeback_es.index.call_args_list[0][1]['body']
    call2 = ea.writeback_es.index.call_args_list[1][1]['body']
    call3 = ea.writeback_es.index.call_args_list[2][1]['body']

    assert call1['match_body']['@timestamp'] == '2014-09-26T12:34:45'
    assert not call1['alert_sent']
    assert 'aggregate_id' not in call1
    assert call1['alert_time'] == alerttime1

    assert call2['match_body']['@timestamp'] == '2014-09-26T12:40:45'
    assert not call2['alert_sent']
    assert call2['aggregate_id'] == 'ABCD'

    assert call3['match_body']['@timestamp'] == '2014-09-26T12:47:45'
    assert call3['alert_time'] == alerttime2
    assert not call3['alert_sent']
    assert 'aggregate_id' not in call3


def test_agg_no_writeback_connectivity(ea):
    """ Tests that if writeback_es throws an exception, the matches will be added to 'agg_matches' and when
    run again, that they will be passed again to add_aggregated_alert """
    hit1, hit2, hit3 = '2014-09-26T12:34:45', '2014-09-26T12:40:45', '2014-09-26T12:47:45'
    hits = generate_hits([hit1, hit2, hit3])
    ea.thread_data.current_es.search.return_value = hits
    ea.rules[0]['aggregation'] = datetime.timedelta(minutes=10)
    ea.rules[0]['type'].matches = [{'@timestamp': hit1},
                                   {'@timestamp': hit2},
                                   {'@timestamp': hit3}]
    ea.writeback_es.index.side_effect = elasticsearch.exceptions.ElasticsearchException('Nope')
    with mock.patch('elastalert.elastalert.elasticsearch_client'):
        with mock.patch.object(ea, 'find_pending_aggregate_alert', return_value=None):
            ea.run_rule(ea.rules[0], END, START)

    assert ea.rules[0]['agg_matches'] == [{'@timestamp': hit1, 'num_hits': 0, 'num_matches': 3},
                                          {'@timestamp': hit2, 'num_hits': 0, 'num_matches': 3},
                                          {'@timestamp': hit3, 'num_hits': 0, 'num_matches': 3}]

    ea.thread_data.current_es.search.return_value = {'hits': {'total': 0, 'hits': []}}
    ea.add_aggregated_alert = mock.Mock()

    with mock.patch('elastalert.elastalert.elasticsearch_client'):
        ea.run_rule(ea.rules[0], END, START)

    ea.add_aggregated_alert.assert_any_call({'@timestamp': hit1, 'num_hits': 0, 'num_matches': 3}, ea.rules[0])
    ea.add_aggregated_alert.assert_any_call({'@timestamp': hit2, 'num_hits': 0, 'num_matches': 3}, ea.rules[0])
    ea.add_aggregated_alert.assert_any_call({'@timestamp': hit3, 'num_hits': 0, 'num_matches': 3}, ea.rules[0])


def test_agg_with_aggregation_key(ea):
    ea.max_aggregation = 1337
    hits_timestamps = ['2014-09-26T12:34:45', '2014-09-26T12:40:45', '2014-09-26T12:43:45']
    match_time = ts_to_dt('2014-09-26T12:45:00Z')
    hits = generate_hits(hits_timestamps)
    ea.thread_data.current_es.search.return_value = hits
    with mock.patch('elastalert.elastalert.elasticsearch_client'):
        with mock.patch('elastalert.elastalert.ts_now', return_value=match_time):
            ea.rules[0]['aggregation'] = datetime.timedelta(minutes=10)
            ea.rules[0]['type'].matches = [{'@timestamp': h} for h in hits_timestamps]
            # Hit1 and Hit3 should be aggregated together, since they have same query_key value
            ea.rules[0]['type'].matches[0]['key'] = 'Key Value 1'
            ea.rules[0]['type'].matches[1]['key'] = 'Key Value 2'
            ea.rules[0]['type'].matches[2]['key'] = 'Key Value 1'
            ea.rules[0]['aggregation_key'] = 'key'
            ea.run_rule(ea.rules[0], END, START)

    # Assert that the three matches were added to elasticsearch
    call1 = ea.writeback_es.index.call_args_list[0][1]['body']
    call2 = ea.writeback_es.index.call_args_list[1][1]['body']
    call3 = ea.writeback_es.index.call_args_list[2][1]['body']
    assert call1['match_body']['key'] == 'Key Value 1'
    assert not call1['alert_sent']
    assert 'aggregate_id' not in call1
    assert 'aggregation_key' in call1
    assert call1['aggregation_key'] == 'Key Value 1'
    assert call1['alert_time'] == dt_to_ts(match_time + datetime.timedelta(minutes=10))

    assert call2['match_body']['key'] == 'Key Value 2'
    assert not call2['alert_sent']
    assert 'aggregate_id' not in call2
    assert 'aggregation_key' in call2
    assert call2['aggregation_key'] == 'Key Value 2'
    assert call2['alert_time'] == dt_to_ts(match_time + datetime.timedelta(minutes=10))

    assert call3['match_body']['key'] == 'Key Value 1'
    assert not call3['alert_sent']
    # Call3 should have it's aggregate_id set to call1's _id
    # It should also have the same alert_time as call1
    assert call3['aggregate_id'] == 'ABCD'
    assert 'aggregation_key' in call3
    assert call3['aggregation_key'] == 'Key Value 1'
    assert call3['alert_time'] == dt_to_ts(match_time + datetime.timedelta(minutes=10))

    # First call - Find all pending alerts (only entries without agg_id)
    # Second call - Find matches with agg_id == 'ABCD'
    # Third call - Find matches with agg_id == 'CDEF'
    ea.writeback_es.search.side_effect = [{'hits': {'hits': [{'_id': 'ABCD', '_source': call1},
                                                             {'_id': 'CDEF', '_source': call2}]}},
                                          {'hits': {'hits': [{'_id': 'BCDE', '_source': call3}]}},
                                          {'hits': {'total': 0, 'hits': []}}]

    with mock.patch('elastalert.elastalert.elasticsearch_client') as mock_es:
        ea.send_pending_alerts()
        # Assert that current_es was refreshed from the aggregate rules
        assert mock_es.called_with(host='', port='')
        assert mock_es.call_count == 2
    assert_alerts(ea, [[hits_timestamps[0], hits_timestamps[2]], [hits_timestamps[1]]])

    call1 = ea.writeback_es.search.call_args_list[7][1]['body']
    call2 = ea.writeback_es.search.call_args_list[8][1]['body']
    call3 = ea.writeback_es.search.call_args_list[9][1]['body']
    call4 = ea.writeback_es.search.call_args_list[10][1]['body']

    assert 'alert_time' in call2['filter']['range']
    assert call3['query']['query_string']['query'] == 'aggregate_id:ABCD'
    assert call4['query']['query_string']['query'] == 'aggregate_id:CDEF'
    assert ea.writeback_es.search.call_args_list[9][1]['size'] == 1337


def test_silence(ea):
    # Silence test rule for 4 hours
    ea.args.rule = 'test_rule.yaml'  # Not a real name, just has to be set
    ea.args.silence = 'hours=4'
    ea.silence()

    # Don't alert even with a match
    match = [{'@timestamp': '2014-11-17T00:00:00'}]
    ea.rules[0]['type'].matches = match
    with mock.patch('elastalert.elastalert.elasticsearch_client'):
        ea.run_rule(ea.rules[0], END, START)
    assert ea.rules[0]['alert'][0].alert.call_count == 0

    # Mock ts_now() to +5 hours, alert on match
    match = [{'@timestamp': '2014-11-17T00:00:00'}]
    ea.rules[0]['type'].matches = match
    with mock.patch('elastalert.elastalert.ts_now') as mock_ts:
        with mock.patch('elastalert.elastalert.elasticsearch_client'):
            # Converted twice to add tzinfo
            mock_ts.return_value = ts_to_dt(dt_to_ts(datetime.datetime.utcnow() + datetime.timedelta(hours=5)))
            ea.run_rule(ea.rules[0], END, START)
    assert ea.rules[0]['alert'][0].alert.call_count == 1


def test_compound_query_key(ea):
    ea.rules[0]['query_key'] = 'this,that,those'
    ea.rules[0]['compound_query_key'] = ['this', 'that', 'those']
    hits = generate_hits([START_TIMESTAMP, END_TIMESTAMP], this='abc', that=u'☃', those=4)
    ea.thread_data.current_es.search.return_value = hits
    ea.run_query(ea.rules[0], START, END)
    call_args = ea.rules[0]['type'].add_data.call_args_list[0]
    assert 'this,that,those' in call_args[0][0][0]
    assert call_args[0][0][0]['this,that,those'] == u'abc, ☃, 4'


def test_silence_query_key(ea):
    # Silence test rule for 4 hours
    ea.args.rule = 'test_rule.yaml'  # Not a real name, just has to be set
    ea.args.silence = 'hours=4'
    ea.silence('anytest.qlo')

    # Don't alert even with a match
    match = [{'@timestamp': '2014-11-17T00:00:00', 'username': 'qlo'}]
    ea.rules[0]['type'].matches = match
    ea.rules[0]['query_key'] = 'username'
    with mock.patch('elastalert.elastalert.elasticsearch_client'):
        ea.run_rule(ea.rules[0], END, START)
    assert ea.rules[0]['alert'][0].alert.call_count == 0

    # If there is a new record with a different value for the query_key, we should get an alert
    match = [{'@timestamp': '2014-11-17T00:00:01', 'username': 'dpopes'}]
    ea.rules[0]['type'].matches = match
    with mock.patch('elastalert.elastalert.elasticsearch_client'):
        ea.run_rule(ea.rules[0], END, START)
    assert ea.rules[0]['alert'][0].alert.call_count == 1

    # Mock ts_now() to +5 hours, alert on match
    match = [{'@timestamp': '2014-11-17T00:00:00', 'username': 'qlo'}]
    ea.rules[0]['type'].matches = match
    with mock.patch('elastalert.elastalert.ts_now') as mock_ts:
        with mock.patch('elastalert.elastalert.elasticsearch_client'):
            # Converted twice to add tzinfo
            mock_ts.return_value = ts_to_dt(dt_to_ts(datetime.datetime.utcnow() + datetime.timedelta(hours=5)))
            ea.run_rule(ea.rules[0], END, START)
    assert ea.rules[0]['alert'][0].alert.call_count == 2


def test_realert(ea):
    hits = ['2014-09-26T12:35:%sZ' % (x) for x in range(60)]
    matches = [{'@timestamp': x} for x in hits]
    ea.thread_data.current_es.search.return_value = hits
    with mock.patch('elastalert.elastalert.elasticsearch_client'):
        ea.rules[0]['realert'] = datetime.timedelta(seconds=50)
        ea.rules[0]['type'].matches = matches
        ea.run_rule(ea.rules[0], END, START)
        assert ea.rules[0]['alert'][0].alert.call_count == 1

    # Doesn't alert again
    matches = [{'@timestamp': x} for x in hits]
    with mock.patch('elastalert.elastalert.elasticsearch_client'):
        ea.run_rule(ea.rules[0], END, START)
        ea.rules[0]['type'].matches = matches
        assert ea.rules[0]['alert'][0].alert.call_count == 1

    # mock ts_now() to past the realert time
    matches = [{'@timestamp': hits[0]}]
    with mock.patch('elastalert.elastalert.ts_now') as mock_ts:
        with mock.patch('elastalert.elastalert.elasticsearch_client'):
            # mock_ts is converted twice to add tzinfo
            mock_ts.return_value = ts_to_dt(dt_to_ts(datetime.datetime.utcnow() + datetime.timedelta(minutes=10)))
            ea.rules[0]['type'].matches = matches
            ea.run_rule(ea.rules[0], END, START)
            assert ea.rules[0]['alert'][0].alert.call_count == 2


def test_realert_with_query_key(ea):
    ea.rules[0]['query_key'] = 'username'
    ea.rules[0]['realert'] = datetime.timedelta(minutes=10)

    # Alert and silence username: qlo
    match = [{'@timestamp': '2014-11-17T00:00:00', 'username': 'qlo'}]
    ea.rules[0]['type'].matches = match
    with mock.patch('elastalert.elastalert.elasticsearch_client'):
        ea.run_rule(ea.rules[0], END, START)
    assert ea.rules[0]['alert'][0].alert.call_count == 1

    # Dont alert again for same username
    match = [{'@timestamp': '2014-11-17T00:05:00', 'username': 'qlo'}]
    ea.rules[0]['type'].matches = match
    with mock.patch('elastalert.elastalert.elasticsearch_client'):
        ea.run_rule(ea.rules[0], END, START)
    assert ea.rules[0]['alert'][0].alert.call_count == 1

    # Do alert with a different value
    match = [{'@timestamp': '2014-11-17T00:05:00', 'username': ''}]
    ea.rules[0]['type'].matches = match
    with mock.patch('elastalert.elastalert.elasticsearch_client'):
        ea.run_rule(ea.rules[0], END, START)
    assert ea.rules[0]['alert'][0].alert.call_count == 2

    # Alert with query_key missing
    match = [{'@timestamp': '2014-11-17T00:05:00'}]
    ea.rules[0]['type'].matches = match
    with mock.patch('elastalert.elastalert.elasticsearch_client'):
        ea.run_rule(ea.rules[0], END, START)
    assert ea.rules[0]['alert'][0].alert.call_count == 3

    # Still alert with a different value
    match = [{'@timestamp': '2014-11-17T00:05:00', 'username': 'ghengis_khan'}]
    ea.rules[0]['type'].matches = match
    with mock.patch('elastalert.elastalert.elasticsearch_client'):
        ea.run_rule(ea.rules[0], END, START)
    assert ea.rules[0]['alert'][0].alert.call_count == 4


def test_realert_with_nested_query_key(ea):
    ea.rules[0]['query_key'] = 'user.name'
    ea.rules[0]['realert'] = datetime.timedelta(minutes=10)

    # Alert and silence username: qlo
    match = [{'@timestamp': '2014-11-17T00:00:00', 'user': {'name': 'qlo'}}]
    ea.rules[0]['type'].matches = match
    with mock.patch('elastalert.elastalert.elasticsearch_client'):
        ea.run_rule(ea.rules[0], END, START)
    assert ea.rules[0]['alert'][0].alert.call_count == 1

    # Dont alert again for same username
    match = [{'@timestamp': '2014-11-17T00:05:00', 'user': {'name': 'qlo'}}]
    ea.rules[0]['type'].matches = match
    with mock.patch('elastalert.elastalert.elasticsearch_client'):
        ea.run_rule(ea.rules[0], END, START)
    assert ea.rules[0]['alert'][0].alert.call_count == 1


def test_count(ea):
    ea.rules[0]['use_count_query'] = True
    ea.rules[0]['doc_type'] = 'doctype'
    with mock.patch('elastalert.elastalert.elasticsearch_client'):
        ea.run_rule(ea.rules[0], END, START)

    # Assert that es.count is run against every run_every timeframe between START and END
    start = START
    query = {
        'query': {'filtered': {'filter': {'bool': {'must': [{'range': {'@timestamp': {'lte': END_TIMESTAMP, 'gt': START_TIMESTAMP}}}]}}}}}
    while END - start > ea.run_every:
        end = start + ea.run_every
        query['query']['filtered']['filter']['bool']['must'][0]['range']['@timestamp']['lte'] = dt_to_ts(end)
        query['query']['filtered']['filter']['bool']['must'][0]['range']['@timestamp']['gt'] = dt_to_ts(start)
        start = start + ea.run_every
        ea.thread_data.current_es.count.assert_any_call(body=query, doc_type='doctype', index='idx', ignore_unavailable=True)


def run_and_assert_segmented_queries(ea, start, end, segment_size):
    with mock.patch.object(ea, 'run_query') as mock_run_query:
        ea.run_rule(ea.rules[0], end, start)
        original_end, original_start = end, start
        for call_args in mock_run_query.call_args_list:
            end = min(start + segment_size, original_end)
            assert call_args[0][1:3] == (start, end)
            start += segment_size

        # Assert elastalert_status was created for the entire time range
        assert ea.writeback_es.index.call_args_list[-1][1]['body']['starttime'] == dt_to_ts(original_start)
        if ea.rules[0].get('aggregation_query_element'):
            assert ea.writeback_es.index.call_args_list[-1][1]['body']['endtime'] == dt_to_ts(original_end - (original_end - end))
            assert original_end - end < segment_size
        else:
            assert ea.writeback_es.index.call_args_list[-1][1]['body']['endtime'] == dt_to_ts(original_end)


def test_query_segmenting_reset_num_hits(ea):
    # Tests that num_hits gets reset every time run_query is run
    def assert_num_hits_reset():
        assert ea.num_hits == 0
        ea.num_hits += 10
    with mock.patch.object(ea, 'run_query') as mock_run_query:
        mock_run_query.side_effect = assert_num_hits_reset()
        ea.run_rule(ea.rules[0], END, START)
    assert mock_run_query.call_count > 1


def test_query_segmenting(ea):
    # buffer_time segments with normal queries
    ea.rules[0]['buffer_time'] = datetime.timedelta(minutes=53)
    with mock.patch('elastalert.elastalert.elasticsearch_client'):
        run_and_assert_segmented_queries(ea, START, END, ea.rules[0]['buffer_time'])
<<<<<<< HEAD
    # Assert that num_hits correctly includes the 1 hit per query
    assert ea.thread_data.num_hits == ea.thread_data.current_es.search.call_count
=======
>>>>>>> 6517af52

    # run_every segments with count queries
    ea.rules[0]['use_count_query'] = True
    with mock.patch('elastalert.elastalert.elasticsearch_client'):
        run_and_assert_segmented_queries(ea, START, END, ea.run_every)

    # run_every segments with terms queries
    ea.rules[0].pop('use_count_query')
    ea.rules[0]['use_terms_query'] = True
    with mock.patch('elastalert.elastalert.elasticsearch_client'):
        run_and_assert_segmented_queries(ea, START, END, ea.run_every)

    # buffer_time segments with terms queries
    ea.rules[0].pop('use_terms_query')
    ea.rules[0]['aggregation_query_element'] = {'term': 'term_val'}
    with mock.patch('elastalert.elastalert.elasticsearch_client'):
        ea.rules[0]['buffer_time'] = datetime.timedelta(minutes=30)
        run_and_assert_segmented_queries(ea, START, END, ea.rules[0]['buffer_time'])

    # partial segment size scenario
    with mock.patch('elastalert.elastalert.elasticsearch_client'):
        ea.rules[0]['buffer_time'] = datetime.timedelta(minutes=53)
        run_and_assert_segmented_queries(ea, START, END, ea.rules[0]['buffer_time'])

    # run every segmenting
    ea.rules[0]['use_run_every_query_size'] = True
    with mock.patch('elastalert.elastalert.elasticsearch_client'):
        run_and_assert_segmented_queries(ea, START, END, ea.run_every)


def test_get_starttime(ea):
    endtime = '2015-01-01T00:00:00Z'
    mock_es = mock.Mock()
    mock_es.search.return_value = {'hits': {'hits': [{'_source': {'endtime': endtime}}]}}
    mock_es.info.return_value = {'version': {'number': '2.0'}}
    ea.writeback_es = mock_es

    # 4 days old, will return endtime
    with mock.patch('elastalert.elastalert.ts_now') as mock_ts:
        mock_ts.return_value = ts_to_dt('2015-01-05T00:00:00Z')  # 4 days ahead of the endtime
        assert ea.get_starttime(ea.rules[0]) == ts_to_dt(endtime)

    # 10 days old, will return None
    with mock.patch('elastalert.elastalert.ts_now') as mock_ts:
        mock_ts.return_value = ts_to_dt('2015-01-11T00:00:00Z')  # 10 days ahead of the endtime
        assert ea.get_starttime(ea.rules[0]) is None


def test_set_starttime(ea):
    # standard query, no starttime, no last run
    end = ts_to_dt('2014-10-10T10:10:10')
    with mock.patch.object(ea, 'get_starttime') as mock_gs:
        mock_gs.return_value = None
        ea.set_starttime(ea.rules[0], end)
        assert mock_gs.call_count == 1
    assert ea.rules[0]['starttime'] == end - ea.buffer_time

    # Standard query, no starttime, rule specific buffer_time
    ea.rules[0].pop('starttime')
    ea.rules[0]['buffer_time'] = datetime.timedelta(minutes=37)
    with mock.patch.object(ea, 'get_starttime') as mock_gs:
        mock_gs.return_value = None
        ea.set_starttime(ea.rules[0], end)
        assert mock_gs.call_count == 1
    assert ea.rules[0]['starttime'] == end - datetime.timedelta(minutes=37)
    ea.rules[0].pop('buffer_time')

    # Standard query, no starttime, last run
    ea.rules[0].pop('starttime')
    with mock.patch.object(ea, 'get_starttime') as mock_gs:
        mock_gs.return_value = ts_to_dt('2014-10-10T00:00:00')
        ea.set_starttime(ea.rules[0], end)
        assert mock_gs.call_count == 1
    assert ea.rules[0]['starttime'] == ts_to_dt('2014-10-10T00:00:00')

    # Standard query, no starttime, last run, assure buffer_time doesn't go past
    ea.rules[0].pop('starttime')
    ea.rules[0]['buffer_time'] = datetime.timedelta(weeks=1000)
    with mock.patch.object(ea, 'get_starttime') as mock_gs:
        mock_gs.return_value = ts_to_dt('2014-10-09T00:00:00')
        # First call sets minumum_time
        ea.set_starttime(ea.rules[0], end)
    # Second call uses buffer_time, but it goes past minimum
    ea.set_starttime(ea.rules[0], end)
    assert ea.rules[0]['starttime'] == ts_to_dt('2014-10-09T00:00:00')

    # Standard query, starttime
    ea.rules[0].pop('buffer_time')
    ea.rules[0].pop('minimum_starttime')
    with mock.patch.object(ea, 'get_starttime') as mock_gs:
        mock_gs.return_value = None
        ea.set_starttime(ea.rules[0], end)
        assert mock_gs.call_count == 0
    assert ea.rules[0]['starttime'] == end - ea.buffer_time

    # Count query, starttime, no previous endtime
    ea.rules[0]['use_count_query'] = True
    ea.rules[0]['doc_type'] = 'blah'
    with mock.patch.object(ea, 'get_starttime') as mock_gs:
        mock_gs.return_value = None
        ea.set_starttime(ea.rules[0], end)
        assert mock_gs.call_count == 0
    assert ea.rules[0]['starttime'] == end - ea.run_every

    # Count query, with previous endtime
    with mock.patch('elastalert.elastalert.elasticsearch_client'):
        ea.run_rule(ea.rules[0], END, START)
    ea.set_starttime(ea.rules[0], end)
    assert ea.rules[0]['starttime'] == END

    # buffer_time doesn't go past previous endtime
    ea.rules[0].pop('use_count_query')
    ea.rules[0]['previous_endtime'] = end - ea.buffer_time * 2
    ea.set_starttime(ea.rules[0], end)
    assert ea.rules[0]['starttime'] == ea.rules[0]['previous_endtime']

    # scan_entire_timeframe
    ea.rules[0].pop('previous_endtime')
    ea.rules[0].pop('starttime')
    ea.rules[0]['timeframe'] = datetime.timedelta(days=3)
    ea.rules[0]['scan_entire_timeframe'] = True
    with mock.patch.object(ea, 'get_starttime') as mock_gs:
        mock_gs.return_value = None
        ea.set_starttime(ea.rules[0], end)
    assert ea.rules[0]['starttime'] == end - datetime.timedelta(days=3)


def test_kibana_dashboard(ea):
    match = {'@timestamp': '2014-10-11T00:00:00'}
    mock_es = mock.Mock()
    ea.rules[0]['use_kibana_dashboard'] = 'my dashboard'
    with mock.patch('elastalert.elastalert.elasticsearch_client') as mock_es_init:
        mock_es_init.return_value = mock_es

        # No dashboard found
        mock_es.search.return_value = {'hits': {'total': 0, 'hits': []}}
        with pytest.raises(EAException):
            ea.use_kibana_link(ea.rules[0], match)
        mock_call = mock_es.search.call_args_list[0][1]
        assert mock_call['body'] == {'query': {'term': {'_id': 'my dashboard'}}}

        # Dashboard found
        mock_es.index.return_value = {'_id': 'ABCDEFG'}
        mock_es.search.return_value = {'hits': {'hits': [{'_source': {'dashboard': json.dumps(dashboard_temp)}}]}}
        url = ea.use_kibana_link(ea.rules[0], match)
        assert 'ABCDEFG' in url
        db = json.loads(mock_es.index.call_args_list[0][1]['body']['dashboard'])
        assert 'anytest' in db['title']

        # Query key filtering added
        ea.rules[0]['query_key'] = 'foobar'
        match['foobar'] = 'baz'
        url = ea.use_kibana_link(ea.rules[0], match)
        db = json.loads(mock_es.index.call_args_list[-1][1]['body']['dashboard'])
        assert db['services']['filter']['list']['1']['field'] == 'foobar'
        assert db['services']['filter']['list']['1']['query'] == '"baz"'

        # Compound query key
        ea.rules[0]['query_key'] = 'foo,bar'
        ea.rules[0]['compound_query_key'] = ['foo', 'bar']
        match['foo'] = 'cat'
        match['bar'] = 'dog'
        match['foo,bar'] = 'cat, dog'
        url = ea.use_kibana_link(ea.rules[0], match)
        db = json.loads(mock_es.index.call_args_list[-1][1]['body']['dashboard'])
        found_filters = 0
        for filter_id, filter_dict in db['services']['filter']['list'].items():
            if (filter_dict['field'] == 'foo' and filter_dict['query'] == '"cat"') or \
               (filter_dict['field'] == 'bar' and filter_dict['query'] == '"dog"'):
                found_filters += 1
                continue
        assert found_filters == 2


def test_rule_changes(ea):
    re = datetime.timedelta(minutes=10)
    ea.rule_hashes = {'rules/rule1.yaml': 'ABC',
                      'rules/rule2.yaml': 'DEF'}
    ea.rules = [ea.init_rule(rule, True) for rule in [{'rule_file': 'rules/rule1.yaml', 'name': 'rule1', 'filter': []},
                                                      {'rule_file': 'rules/rule2.yaml', 'name': 'rule2', 'filter': []}]]
    ea.rules[1]['processed_hits'] = ['save me']
    new_hashes = {'rules/rule1.yaml': 'ABC',
                  'rules/rule3.yaml': 'XXX',
                  'rules/rule2.yaml': '!@#$'}

    with mock.patch('elastalert.elastalert.get_rule_hashes') as mock_hashes:
        with mock.patch('elastalert.elastalert.load_configuration') as mock_load:
            mock_load.side_effect = [{'filter': [], 'name': 'rule2', 'rule_file': 'rules/rule2.yaml', 'run_every': re},
                                     {'filter': [], 'name': 'rule3', 'rule_file': 'rules/rule3.yaml', 'run_every': re}]
            mock_hashes.return_value = new_hashes
            ea.load_rule_changes()

    # All 3 rules still exist
    assert ea.rules[0]['name'] == 'rule1'
    assert ea.rules[1]['name'] == 'rule2'
    assert ea.rules[1]['processed_hits'] == ['save me']
    assert ea.rules[2]['name'] == 'rule3'

    # Assert 2 and 3 were reloaded
    assert mock_load.call_count == 2
    mock_load.assert_any_call('rules/rule2.yaml', ea.conf)
    mock_load.assert_any_call('rules/rule3.yaml', ea.conf)

    # A new rule with a conflicting name wont load
    new_hashes = copy.copy(new_hashes)
    new_hashes.update({'rules/rule4.yaml': 'asdf'})
    with mock.patch('elastalert.elastalert.get_rule_hashes') as mock_hashes:
        with mock.patch('elastalert.elastalert.load_configuration') as mock_load:
            with mock.patch.object(ea, 'send_notification_email') as mock_send:
                mock_load.return_value = {'filter': [], 'name': 'rule3', 'new': 'stuff', 'rule_file': 'rules/rule4.yaml'}
                mock_hashes.return_value = new_hashes
                ea.load_rule_changes()
                mock_send.assert_called_once_with(exception=mock.ANY, rule_file='rules/rule4.yaml')
    assert len(ea.rules) == 3
    assert not any(['new' in rule for rule in ea.rules])

    # A new rule with is_enabled=False wont load
    new_hashes = copy.copy(new_hashes)
    new_hashes.update({'rules/rule4.yaml': 'asdf'})
    with mock.patch('elastalert.elastalert.get_rule_hashes') as mock_hashes:
        with mock.patch('elastalert.elastalert.load_configuration') as mock_load:
            mock_load.return_value = {'filter': [], 'name': 'rule4', 'new': 'stuff', 'is_enabled': False, 'rule_file': 'rules/rule4.yaml'}
            mock_hashes.return_value = new_hashes
            ea.load_rule_changes()
    assert len(ea.rules) == 3
    assert not any(['new' in rule for rule in ea.rules])

    # An old rule which didn't load gets reloaded
    new_hashes = copy.copy(new_hashes)
    new_hashes['rules/rule4.yaml'] = 'qwerty'
    with mock.patch('elastalert.elastalert.get_rule_hashes') as mock_hashes:
        with mock.patch('elastalert.elastalert.load_configuration') as mock_load:
            mock_load.return_value = {'filter': [], 'name': 'rule4', 'new': 'stuff', 'rule_file': 'rules/rule4.yaml'}
            mock_hashes.return_value = new_hashes
            ea.load_rule_changes()
    assert len(ea.rules) == 4


def test_strf_index(ea):
    """ Test that the get_index function properly generates indexes spanning days """
    ea.rules[0]['index'] = 'logstash-%Y.%m.%d'
    ea.rules[0]['use_strftime_index'] = True

    # Test formatting with times
    start = ts_to_dt('2015-01-02T12:34:45Z')
    end = ts_to_dt('2015-01-02T16:15:14Z')
    assert ea.get_index(ea.rules[0], start, end) == 'logstash-2015.01.02'
    end = ts_to_dt('2015-01-03T01:02:03Z')
    assert set(ea.get_index(ea.rules[0], start, end).split(',')) == set(['logstash-2015.01.02', 'logstash-2015.01.03'])

    # Test formatting for wildcard
    assert ea.get_index(ea.rules[0]) == 'logstash-*'
    ea.rules[0]['index'] = 'logstash-%Y.%m'
    assert ea.get_index(ea.rules[0]) == 'logstash-*'
    ea.rules[0]['index'] = 'logstash-%Y.%m-stuff'
    assert ea.get_index(ea.rules[0]) == 'logstash-*-stuff'


def test_count_keys(ea):
    ea.rules[0]['timeframe'] = datetime.timedelta(minutes=60)
    ea.rules[0]['top_count_keys'] = ['this', 'that']
    ea.rules[0]['type'].matches = {'@timestamp': END}
    ea.rules[0]['doc_type'] = 'blah'
    buckets = [{'aggregations': {'filtered': {'counts': {'buckets': [{'key': 'a', 'doc_count': 10}, {'key': 'b', 'doc_count': 5}]}}}},
               {'aggregations': {'filtered': {'counts': {'buckets': [{'key': 'd', 'doc_count': 10}, {'key': 'c', 'doc_count': 12}]}}}}]
    ea.thread_data.current_es.search.side_effect = buckets
    counts = ea.get_top_counts(ea.rules[0], START, END, ['this', 'that'])
    calls = ea.thread_data.current_es.search.call_args_list
    assert calls[0][1]['search_type'] == 'count'
    assert calls[0][1]['body']['aggs']['filtered']['aggs']['counts']['terms'] == {'field': 'this', 'size': 5}
    assert counts['top_events_this'] == {'a': 10, 'b': 5}
    assert counts['top_events_that'] == {'d': 10, 'c': 12}


def test_exponential_realert(ea):
    ea.rules[0]['exponential_realert'] = datetime.timedelta(days=1)  # 1 day ~ 10 * 2**13 seconds
    ea.rules[0]['realert'] = datetime.timedelta(seconds=10)

    until = ts_to_dt('2015-03-24T00:00:00')
    ts5s = until + datetime.timedelta(seconds=5)
    ts15s = until + datetime.timedelta(seconds=15)
    ts1m = until + datetime.timedelta(minutes=1)
    ts5m = until + datetime.timedelta(minutes=5)
    ts4h = until + datetime.timedelta(hours=4)

    test_values = [(ts5s, until, 0),   # Exp will increase to 1, 10*2**0 = 10s
                   (ts15s, until, 0),  # Exp will stay at 0, 10*2**0 = 10s
                   (ts15s, until, 1),  # Exp will increase to 2, 10*2**1 = 20s
                   (ts1m, until, 2),   # Exp will decrease to 1, 10*2**2 = 40s
                   (ts1m, until, 3),   # Exp will increase to 4, 10*2**3 = 1m20s
                   (ts5m, until, 1),   # Exp will lower back to 0, 10*2**1 = 20s
                   (ts4h, until, 9),   # Exp will lower back to 0, 10*2**9 = 1h25m
                   (ts4h, until, 10),  # Exp will lower back to 9, 10*2**10 = 2h50m
                   (ts4h, until, 11)]  # Exp will increase to 12, 10*2**11 = 5h
    results = (1, 0, 2, 1, 4, 0, 0, 9, 12)
    next_res = iter(results)
    for args in test_values:
        ea.silence_cache[ea.rules[0]['name']] = (args[1], args[2])
        next_alert, exponent = ea.next_alert_time(ea.rules[0], ea.rules[0]['name'], args[0])
        assert exponent == next_res.next()


def test_wait_until_responsive(ea):
    """Unblock as soon as ElasticSearch becomes responsive."""

    # Takes a while before becoming responsive.
    ea.writeback_es.indices.exists.side_effect = [
        ConnectionError(),  # ES is not yet responsive.
        False,              # index does not yet exist.
        True,
    ]

    clock = mock.MagicMock()
    clock.side_effect = [0.0, 1.0, 2.0, 3.0, 4.0]
    timeout = datetime.timedelta(seconds=3.5)
    with mock.patch('time.sleep') as sleep:
        ea.wait_until_responsive(timeout=timeout, clock=clock)

    # Sleep as little as we can.
    sleep.mock_calls == [
        mock.call(1.0),
    ]


def test_wait_until_responsive_timeout_es_not_available(ea, capsys):
    """Bail out if ElasticSearch doesn't (quickly) become responsive."""

    # Never becomes responsive :-)
    ea.writeback_es.ping.return_value = False
    ea.writeback_es.indices.exists.return_value = False

    clock = mock.MagicMock()
    clock.side_effect = [0.0, 1.0, 2.0, 3.0]
    timeout = datetime.timedelta(seconds=2.5)
    with mock.patch('time.sleep') as sleep:
        with pytest.raises(SystemExit) as exc:
            ea.wait_until_responsive(timeout=timeout, clock=clock)
        assert exc.value.code == 1

    # Ensure we get useful diagnostics.
    output, errors = capsys.readouterr()
    assert 'Could not reach ElasticSearch at "es:14900".' in errors

    # Slept until we passed the deadline.
    sleep.mock_calls == [
        mock.call(1.0),
        mock.call(1.0),
        mock.call(1.0),
    ]


def test_wait_until_responsive_timeout_index_does_not_exist(ea, capsys):
    """Bail out if ElasticSearch doesn't (quickly) become responsive."""

    # Never becomes responsive :-)
    ea.writeback_es.ping.return_value = True
    ea.writeback_es.indices.exists.return_value = False

    clock = mock.MagicMock()
    clock.side_effect = [0.0, 1.0, 2.0, 3.0]
    timeout = datetime.timedelta(seconds=2.5)
    with mock.patch('time.sleep') as sleep:
        with pytest.raises(SystemExit) as exc:
            ea.wait_until_responsive(timeout=timeout, clock=clock)
        assert exc.value.code == 1

    # Ensure we get useful diagnostics.
    output, errors = capsys.readouterr()
    assert 'Writeback index "wb" does not exist, did you run `elastalert-create-index`?' in errors

    # Slept until we passed the deadline.
    sleep.mock_calls == [
        mock.call(1.0),
        mock.call(1.0),
        mock.call(1.0),
    ]


def test_stop(ea):
    """ The purpose of this test is to make sure that calling ElastAlerter.stop() will break it
    out of a ElastAlerter.start() loop. This method exists to provide a mechanism for running
    ElastAlert with threads and thus must be tested with threads. mock_loop verifies the loop
    is running and will call stop after several iterations. """

    # Exit the thread on the fourth iteration
    def mock_loop():
        for i in range(3):
            assert ea.running
            yield
        ea.stop()

    with mock.patch.object(ea, 'sleep_for', return_value=None):
        with mock.patch.object(ea, 'sleep_for') as mock_run:
            mock_run.side_effect = mock_loop()
            start_thread = threading.Thread(target=ea.start)
            # Set as daemon to prevent a failed test from blocking exit
            start_thread.daemon = True
            start_thread.start()

            # Give it a few seconds to run the loop
            start_thread.join(5)

            assert not ea.running
            assert not start_thread.is_alive()
            assert mock_run.call_count == 4


def test_notify_email(ea):
    mock_smtp = mock.Mock()
    ea.rules[0]['notify_email'] = ['foo@foo.foo', 'bar@bar.bar']
    with mock.patch('elastalert.elastalert.SMTP') as mock_smtp_f:
        mock_smtp_f.return_value = mock_smtp

        # Notify_email from rules, array
        ea.send_notification_email('omg', rule=ea.rules[0])
        assert set(mock_smtp.sendmail.call_args_list[0][0][1]) == set(ea.rules[0]['notify_email'])

        # With ea.notify_email
        ea.notify_email = ['baz@baz.baz']
        ea.send_notification_email('omg', rule=ea.rules[0])
        assert set(mock_smtp.sendmail.call_args_list[1][0][1]) == set(['baz@baz.baz'] + ea.rules[0]['notify_email'])

        # With ea.notify email but as single string
        ea.rules[0]['notify_email'] = 'foo@foo.foo'
        ea.send_notification_email('omg', rule=ea.rules[0])
        assert set(mock_smtp.sendmail.call_args_list[2][0][1]) == set(['baz@baz.baz', 'foo@foo.foo'])

        # None from rule
        ea.rules[0].pop('notify_email')
        ea.send_notification_email('omg', rule=ea.rules[0])
        assert set(mock_smtp.sendmail.call_args_list[3][0][1]) == set(['baz@baz.baz'])


def test_uncaught_exceptions(ea):
    e = Exception("Errors yo!")

    # With disabling set to false
    ea.disable_rules_on_error = False
    ea.handle_uncaught_exception(e, ea.rules[0])
    assert len(ea.rules) == 1
    assert len(ea.disabled_rules) == 0

    # With disabling set to true
    ea.disable_rules_on_error = True
    ea.handle_uncaught_exception(e, ea.rules[0])
    assert len(ea.rules) == 0
    assert len(ea.disabled_rules) == 1

    # Changing the file should re-enable it
    ea.rule_hashes = {'blah.yaml': 'abc'}
    new_hashes = {'blah.yaml': 'def'}
    with mock.patch('elastalert.elastalert.get_rule_hashes') as mock_hashes:
        with mock.patch('elastalert.elastalert.load_configuration') as mock_load:
            mock_load.side_effect = [ea.disabled_rules[0]]
            mock_hashes.return_value = new_hashes
            ea.load_rule_changes()
    assert len(ea.rules) == 1
    assert len(ea.disabled_rules) == 0

    # Notify email is sent
    ea.notify_email = 'qlo@example.com'
    with mock.patch.object(ea, 'send_notification_email') as mock_email:
        ea.handle_uncaught_exception(e, ea.rules[0])
    assert mock_email.call_args_list[0][1] == {'exception': e, 'rule': ea.disabled_rules[0]}


def test_get_top_counts_handles_no_hits_returned(ea):
    with mock.patch.object(ea, 'get_hits_terms') as mock_hits:
        mock_hits.return_value = None

        rule = ea.rules[0]
        starttime = datetime.datetime.now() - datetime.timedelta(minutes=10)
        endtime = datetime.datetime.now()
        keys = ['foo']

        all_counts = ea.get_top_counts(rule, starttime, endtime, keys)
        assert all_counts == {'top_events_foo': {}}


def test_remove_old_events(ea):
    now = ts_now()
    minute = datetime.timedelta(minutes=1)
    ea.rules[0]['processed_hits'] = {'foo': now - minute,
                                     'bar': now - minute * 5,
                                     'baz': now - minute * 15}
    ea.rules[0]['buffer_time'] = datetime.timedelta(minutes=10)

    # With a query delay, only events older than 20 minutes will be removed (none)
    ea.rules[0]['query_delay'] = datetime.timedelta(minutes=10)
    ea.remove_old_events(ea.rules[0])
    assert len(ea.rules[0]['processed_hits']) == 3

    # With no query delay, the 15 minute old event will be removed
    ea.rules[0].pop('query_delay')
    ea.remove_old_events(ea.rules[0])
    assert len(ea.rules[0]['processed_hits']) == 2
    assert 'baz' not in ea.rules[0]['processed_hits']


def test_query_with_whitelist_filter_es(ea):
    ea.rules[0]['_source_enabled'] = False
    ea.rules[0]['five'] = False
    ea.rules[0]['filter'] = [{'query_string': {'query': 'baz'}}]
    ea.rules[0]['compare_key'] = "username"
    ea.rules[0]['whitelist'] = ['xudan1', 'xudan12', 'aa1', 'bb1']
    new_rule = copy.copy(ea.rules[0])
    ea.init_rule(new_rule, True)
    assert 'NOT username:"xudan1" AND NOT username:"xudan12" AND NOT username:"aa1"' \
           in new_rule['filter'][-1]['query']['query_string']['query']


def test_query_with_whitelist_filter_es_five(ea):
    ea.es_version = '6.2'
    ea.rules[0]['_source_enabled'] = False
    ea.rules[0]['filter'] = [{'query_string': {'query': 'baz'}}]
    ea.rules[0]['compare_key'] = "username"
    ea.rules[0]['whitelist'] = ['xudan1', 'xudan12', 'aa1', 'bb1']
    new_rule = copy.copy(ea.rules[0])
    ea.init_rule(new_rule, True)
    assert 'NOT username:"xudan1" AND NOT username:"xudan12" AND NOT username:"aa1"' in new_rule['filter'][-1]['query_string']['query']


def test_query_with_blacklist_filter_es(ea):
    ea.rules[0]['_source_enabled'] = False
    ea.rules[0]['filter'] = [{'query_string': {'query': 'baz'}}]
    ea.rules[0]['compare_key'] = "username"
    ea.rules[0]['blacklist'] = ['xudan1', 'xudan12', 'aa1', 'bb1']
    new_rule = copy.copy(ea.rules[0])
    ea.init_rule(new_rule, True)
    assert 'username:"xudan1" OR username:"xudan12" OR username:"aa1"' in new_rule['filter'][-1]['query']['query_string']['query']


def test_query_with_blacklist_filter_es_five(ea):
    ea.es_version = '6.2'
    ea.rules[0]['_source_enabled'] = False
    ea.rules[0]['filter'] = [{'query_string': {'query': 'baz'}}]
    ea.rules[0]['compare_key'] = "username"
    ea.rules[0]['blacklist'] = ['xudan1', 'xudan12', 'aa1', 'bb1']
    new_rule = copy.copy(ea.rules[0])
    ea.init_rule(new_rule, True)
    assert 'username:"xudan1" OR username:"xudan12" OR username:"aa1"' in new_rule['filter'][-1]['query_string']['query']<|MERGE_RESOLUTION|>--- conflicted
+++ resolved
@@ -727,8 +727,8 @@
 def test_query_segmenting_reset_num_hits(ea):
     # Tests that num_hits gets reset every time run_query is run
     def assert_num_hits_reset():
-        assert ea.num_hits == 0
-        ea.num_hits += 10
+        assert ea.thread_data.num_hits == 0
+        ea.thread_data.num_hits += 10
     with mock.patch.object(ea, 'run_query') as mock_run_query:
         mock_run_query.side_effect = assert_num_hits_reset()
         ea.run_rule(ea.rules[0], END, START)
@@ -740,11 +740,8 @@
     ea.rules[0]['buffer_time'] = datetime.timedelta(minutes=53)
     with mock.patch('elastalert.elastalert.elasticsearch_client'):
         run_and_assert_segmented_queries(ea, START, END, ea.rules[0]['buffer_time'])
-<<<<<<< HEAD
     # Assert that num_hits correctly includes the 1 hit per query
     assert ea.thread_data.num_hits == ea.thread_data.current_es.search.call_count
-=======
->>>>>>> 6517af52
 
     # run_every segments with count queries
     ea.rules[0]['use_count_query'] = True
