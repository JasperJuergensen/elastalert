--- conflicted
+++ resolved
@@ -1,9 +1,9 @@
 # -*- coding: utf-8 -*-
 import datetime
+import logging
+import os
 
-import logging
 import mock
-import os
 import pytest
 
 import elastalert.elastalert
@@ -47,12 +47,9 @@
         self.index = mock.Mock()
         self.delete = mock.Mock()
         self.info = mock.Mock(return_value=mock_info)
-<<<<<<< HEAD
         self.transport = mock.Mock()
-=======
         self.ping = mock.Mock(return_value=True)
         self.indices = mock_es_indices_client()
->>>>>>> d838b7d3
 
 
 class mock_ruletype(object):
